<idea-plugin version="2">
  <id>io.flutter</id>
  <name>Flutter</name>
  <description>Support for developing Flutter applications. Flutter gives developers an easy and productive way to build and deploy
    cross-platform, high-performance mobile apps on both Android and iOS.
  </description>
  <vendor url="https://github.com/flutter/flutter-intellij">flutter.io</vendor>

  <category>Custom Languages</category>

  <version>0.1.6</version>

  <idea-version since-build="162.1" until-build="163.*"/>

  <!-- supported in CE and UE -->
  <!-- see: http://www.jetbrains.org/intellij/sdk/docs/basics/getting_started/plugin_compatibility.html -->
  <depends>com.intellij.modules.java</depends>

  <change-notes>
    <![CDATA[
0.1.6:
<ul>
  <li>reload and restart keybinding mapping fixes</li>
  <li>new buttter bar with actions for flutter.yaml files</li>
  <li>"run" behavior re-designed to support reload</li>
  <li>improved console output for reloading and restarting</li>
  <li>miscellaneous fixes and stability improvements</li>
</ul>

0.1.5:
<ul>
  <li>console filtering for flutter run output</li>
  <li>improved messaging for incomplete Flutter SDK configirations</li>
  <li>support for new application events produced by Flutter tools</li>
  <li>fixed duplicate service protocol console logging</li>
  <li>Flutter run configuration cleanup</li>
  <li>fixed NPE in showing progress from Flutter tools tasks</li>
  <li>migration away from storing Flutter SDK location in an application library</li>
</ul>

0.1.4.1:
<ul>
  <li>removed an exception notification when we receive unknown events from the flutter tools</li>
</ul>

0.1.4:
<ul>
  <li>first public release</li>
</ul>

0.1.3:
<ul>
  <li>notifications for projects that look like Flutter apps but do not have Flutter enabled</li>
  <li>improved Flutter preference UI and SDK configuration</li>
  <li>IDEA version constraints to ensure that the plugin cannot be installed in incompatible IDEA versions</li>
</ul>

0.1.2:
<ul>
  <li>fixed device selector filtering</li>
</ul>

0.1.1:
<ul>
  <li>removed second (redundant) "open observatory" button</li>
  <li>filtering to ensure the Flutter device selector only appears for Flutter projects</li>
  <li>fixed hangs on app re-runs</li>
</ul>

0.1.0:
<ul>
  <li>initial alpha release</li>
</ul>
 ]]>
  </change-notes>

  <depends>Dart</depends>

  <!-- Contributes IDEA-specific features and implementations. -->
  <depends optional="true" config-file="idea-contribs.xml">com.intellij.modules.java</depends>

  <!-- Everything following should be SmallIDE-friendly.-->
  <!-- See: http://www.jetbrains.org/intellij/sdk/docs/basics/getting_started/plugin_compatibility.html -->

  <actions>
    <action id="Flutter.HotReloadFlutterAppKey" class="io.flutter.actions.HotReloadFlutterAppKeyAction" text="Flutter Hot Reload">
      <keyboard-shortcut keymap="$default" first-keystroke="ctrl alt SEMICOLON"/>
      <keyboard-shortcut keymap="$default" first-keystroke="ctrl BACK_SLASH"/>
    </action>
    <action id="Flutter.RestartFlutterAppKey" class="io.flutter.actions.RestartFlutterAppKeyAction" text="Flutter Restart Application">
      <keyboard-shortcut keymap="$default" first-keystroke="shift ctrl alt SEMICOLON"/>
      <keyboard-shortcut keymap="$default" first-keystroke="shift ctrl BACK_SLASH"/>
    </action>
    <group id="Flutter.MainToolbarActions">
      <separator/>
      <action id="Flutter.DeviceSelector" class="io.flutter.actions.DeviceSelectorAction"
              description="Flutter Device Selection"
              icon="FlutterIcons.Phone"/>
      <separator/>
      <add-to-group anchor="before" group-id="RunContextGroup" relative-to-action="RunConfiguration"/>
      <add-to-group anchor="before" group-id="ToolbarRunGroup" relative-to-action="RunConfiguration"/>
    </group>

    <group id="FlutterToolsActionGroup" class="io.flutter.actions.FlutterToolsActionGroup" popup="true"
           text="Flutter" description="Flutter Tools" icon="FlutterIcons.Flutter">
      <add-to-group group-id="ToolsMenu" anchor="last"/>
      <action id="flutter.gettingStarted" class="io.flutter.actions.FlutterGettingStarted"
              text="Getting Started"
              description="View the online getting started documentation"/>
      <separator/>
      <action id="flutter.upgrade" class="io.flutter.actions.FlutterUpgradeAction"
              text="Flutter Upgrade"
              description="Run 'flutter upgrade'"/>
      <action id="flutter.doctor" class="io.flutter.actions.FlutterDoctorAction"
              text="Flutter Doctor"
              description="Run 'flutter doctor'"/>
      <separator/>
      <action id="flutter.packages.get" class="io.flutter.actions.FlutterPackagesGetAction"
              text="Flutter Packages Get"
              description="Run 'flutter packages get'"/>
      <action id="flutter.packages.upgrade" class="io.flutter.actions.FlutterPackagesUpgradeAction"
              text="Flutter Packages Upgrade"
              description="Run 'flutter packages upgrade'"/>
      <separator/>
      <action id="flutter.submitFeedback" class="io.flutter.actions.FlutterSubmitFeedback"
              text="Submit Feedback…"
              description="Provie feedback for the Flutter plugin"/>
    </group>
  </actions>

  <extensions defaultExtensionNs="com.intellij">
    <consoleInputFilterProvider implementation="io.flutter.run.daemon.DaemonJsonInputFilterProvider"/>?
    <postStartupActivity implementation="io.flutter.FlutterInitializer"/>
    <projectService serviceInterface="io.flutter.run.daemon.FlutterDaemonService"
                    serviceImplementation="io.flutter.run.daemon.FlutterDaemonService"/>

    <configurationType implementation="io.flutter.run.FlutterRunConfigurationType"/>
    <runConfigurationProducer implementation="io.flutter.run.FlutterRunConfigurationProducer"/>
    <programRunner implementation="io.flutter.run.FlutterRunner"/>

    <moduleType id="FLUTTER_MODULE_TYPE" implementationClass="io.flutter.module.FlutterModuleType"/>

    <!-- Plugin service with SmallIDE default, optionally overridden by product-specific implementations -->
    <projectService serviceInterface="io.flutter.sdk.FlutterSdkService" serviceImplementation="io.flutter.sdk.FlutterSmallIDESdkService"
                    overrides="false"/>

    <console.folding implementation="io.flutter.console.FlutterConsoleFolding"/>

    <applicationConfigurable groupId="language" instance="io.flutter.sdk.FlutterSettingsConfigurable"
                             id="flutter.settings" key="flutter.title" bundle="io.flutter.FlutterBundle" nonDefaultProject="true"/>
    <annotator language="Dart" implementationClass="io.flutter.editor.FlutterEditorAnnotator"/>
<<<<<<< HEAD
    <executor order="first, after debug" id="flutter-profile" implementation="io.flutter.run.profile.FlutterProfileExecutor"/>
=======
    <errorHandler implementation="io.flutter.FlutterErrorReportSubmitter"/>
>>>>>>> e2b6576f
  </extensions>

</idea-plugin><|MERGE_RESOLUTION|>--- conflicted
+++ resolved
@@ -149,11 +149,8 @@
     <applicationConfigurable groupId="language" instance="io.flutter.sdk.FlutterSettingsConfigurable"
                              id="flutter.settings" key="flutter.title" bundle="io.flutter.FlutterBundle" nonDefaultProject="true"/>
     <annotator language="Dart" implementationClass="io.flutter.editor.FlutterEditorAnnotator"/>
-<<<<<<< HEAD
     <executor order="first, after debug" id="flutter-profile" implementation="io.flutter.run.profile.FlutterProfileExecutor"/>
-=======
     <errorHandler implementation="io.flutter.FlutterErrorReportSubmitter"/>
->>>>>>> e2b6576f
   </extensions>
 
 </idea-plugin>