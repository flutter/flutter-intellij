--- conflicted
+++ resolved
@@ -27,39 +27,8 @@
 
   <change-notes>
     <![CDATA[
-<<<<<<< HEAD
-<h2>25.0</h2><ul><li>remove the user preference to disable --preview-dart-2</li><li>don't use 'new' for the stless, stfull, stanim templates</li><li>add support for IntelliJ 2018.2 EAP (#2270)</li><li>added a new (very experimental) logging view</li><li>update the extract widget refactoring visibility (#2251)</li><li>launch a simulator device if none is running (#2234)</li><li>improvements to the preview view on Windows (#2239)</li><li>open the selected file for editing when opening a new project (#2236)</li><li>open selected file when launching Android Studio (#2230)</li><li>add a command bar to editors that can open in a native-code editor (#2216)</li><li>rename full restart to hot restart (#2225)</li></ul>
-<h2>24.2</h2><ul><li>fix the --track-widget-creation flag implementation on Windows</li><li>fix for an exception in the Outline view on older Flutter SDKs</li></ul>
-<h2>24.1</h2><ul><li>update Flutter icons</li><li>fix an exception when the selection changes and the outline view isn't visible</li><li>fix for an issue with reload on save in profile runs</li><li>fix for a 2017.3 issue with a 'no running apps' message in the inspector</li></ul>
-<h2>24.0</h2><ul><li>
-<p>inspector: significant UI refactoring to show the tree in a master / details format</p></li><li>
-<p>inspector: add a 'Performance' tab to the Inspector, to show application FPS and memory usage</p></li><li>
-<p>inspector: fix issues turning --track-widget-creation on and off</p></li><li>
-<p>inspector: handle apps with multiple isolates in the inspector</p></li><li>
-<p>live preview: suggest 'Add forDesignTime() constructor' for widgets</p></li><li>
-<p>live preview: make the preview area smaller if the widget is not renderable</p></li><li>
-<p>live preview: fixes to make outline preview working on Windows</p></li><li>
-<p>live preview: sort children outlines by their RenderObject.depth during preview</p></li><li>
-<p>simplify how we recognize Flutter projects when using Bazel</p></li><li>
-<p>fix the "Open in Android Studio" action to not show for the ios dir</p></li><li>
-<p>add an option to create projects in “offline” mode</p></li><li>
-<p>better support for using multiple Flutter modules per IntelliJ project</p></li><li>
-<p>improvments to the "Open in XCode…" menu item</p></li><li>
-<p>better support for importing Flutter projects</p></li><li>
-<p>several fixes for issues with using resources that had been disposed</p></li><li>
-<p>add local history labels on reloads and restarts</p></li><li>
-<p>have the 'reloading...'' notification timeout after the reload completes</p></li><li>
-<p>improved support of running in --profile mode</p></li><li>
-<p>expose the new 'Extract Widget' refactoring</p></li></ul>
-<h2>23.2</h2><ul><li>updated some Bazel breakpoint logic</li></ul>
-<h2>23.1</h2><ul><li>disabled an Android facet's ALLOW_USER_CONFIGURATION setting, to address a continuous indexing issue</li></ul>
-<h2>23.0</h2><ul><li>outline view: removed the experimental flag</li><li>outline view: filter the outline view to only show widgets by default</li><li>inspector: several stability and polish improvements</li><li>inspector: now supports inspecting multiple running apps at the same time</li><li>we now show material icons and colors in code completion (requires 2017.3 or AS 3.1)</li><li>running and debugging flutter test adding for Bazel launch configurations</li><li>added an 'Extract method' refactoring</li><li>the preview dart 2 flag can now accept the SDK default, be set to on, or set to off</li><li>Android Studio: we now support 3.1</li><li>Android Studio: fixed an issue where Android Studio was indexing frequently</li><li>experimental: added a live sparkline of the app's memory usage</li><li>experimental: added a live preview area in the Outline view</li><li>experimental: added the ability to format (and organize imports) on save</li></ul>
-<h2>22.2</h2><ul><li>when installing the Flutter SDK, use the 'beta' channel instead of 'dev'</li></ul>
-<h2>22.1</h2><ul><li>when installing the Flutter SDK, use the 'dev' channel instead of 'alpha'</li><li>fix an issue with the Flutter Outline view on Windows</li></ul>
-=======
 <h2>25.0</h2>
 <ul>
-  <li>have the Inspector's --track-widget-creation option default to on</li>
   <li>remove the user preference to disable --preview-dart-2</li>
   <li>don't use 'new' for the stless, stfull, stanim templates</li>
   <li>add support for IntelliJ 2018.2 EAP (#2270)</li>
@@ -139,7 +108,6 @@
   <li>when installing the Flutter SDK, use the 'dev' channel instead of 'alpha'</li>
   <li>fix an issue with the Flutter Outline view on Windows</li>
 </ul>
->>>>>>> 94e7f0e4
 <h2>22.0</h2>
 <p>inspector view:</p><ul>
   <li>support for multiple running applications</li>
