--- conflicted
+++ resolved
@@ -161,19 +161,8 @@
       </group>
       <separator/>
       <add-to-group group-id="ProjectViewPopupMenu" relative-to-action="CutCopyPasteGroup" anchor="before"/>
-     -</group>
-
-<<<<<<< HEAD
-    <!-- help menu -->
-    <action class="io.flutter.actions.FlutterGettingStarted" id="Flutter.FlutterHelp" text="Flutter Plugin Help"> -
-      <add-to-group group-id="HelpMenu" anchor="after" relative-to-action="HelpTopics" />
-     -</action>
-
-</actions>
-=======
+    </group>
+
     <!-- main toolbar run actions -->
     <group id="Flutter.MainToolbarActions.Run">
       <separator/>
@@ -187,9 +176,13 @@
       <add-to-group anchor="last" group-id="RunContextGroup" />
       <add-to-group anchor="last" group-id="ToolbarRunGroup" />
     </group>
-
+    
+    <!-- help menu -->
+    <action class="io.flutter.actions.FlutterGettingStarted" id="Flutter.FlutterHelp" text="Flutter Plugin Help">
+      <add-to-group group-id="HelpMenu" anchor="after" relative-to-action="HelpTopics" />
+    </action>
+    
   </actions>
->>>>>>> 87e199ec
 
   <extensions defaultExtensionNs="com.intellij">
     <consoleInputFilterProvider implementation="io.flutter.run.daemon.DaemonJsonInputFilterProvider"/>?
