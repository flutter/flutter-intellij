--- conflicted
+++ resolved
@@ -13,12 +13,9 @@
 
 # disabled: https://github.com/flutter/flutter-intellij/issues/222
 # Run the gradle build.
-<<<<<<< HEAD
 gradle build --info
+#gradle build --info
 
 # Print a report for the API used from the Dart plugin
 pub get
-dart tool/grind.dart api
-=======
-#gradle build --info
->>>>>>> 8fd248e4
+dart tool/grind.dart api