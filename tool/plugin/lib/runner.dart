--- conflicted
+++ resolved
@@ -73,22 +73,12 @@
 
   Future<int> runGradleCommand(List<String> command, BuildSpec spec,
       String version, String testing) async {
-<<<<<<< HEAD
     var javaVersion = ['4.0', '4.1'].contains(spec.version) ? '1.8' : '11';
-=======
-    var javaVersion = ['4.0', '4.1'].contains(spec.version)
-        ? 'JavaVersion.VERSION_8'
-        : 'JavaVersion.VERSION_11';
->>>>>>> f6b47b65
     final contents = '''
 name = "flutter-intellij"
 org.gradle.parallel=true
 org.gradle.jvmargs=-Xms128m -Xmx1024m -XX:+CMSClassUnloadingEnabled
-<<<<<<< HEAD
 javaVersion=$javaVersion
-=======
-javaVersion = $javaVersion
->>>>>>> f6b47b65
 dartVersion=${spec.dartPluginVersion}
 flutterPluginVersion=${version}
 ide=${spec.ideaProduct}
