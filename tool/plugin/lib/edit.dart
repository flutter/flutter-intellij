/*
 * Copyright 2020 The Chromium Authors. All rights reserved.
 * Use of this source code is governed by a BSD-style license that can be
 * found in the LICENSE file.
 */

import 'dart:async';
import 'dart:io';

import 'build_spec.dart';
import 'util.dart';

Set<EditCommand> appliedEditCommands = {};

void checkAndClearAppliedEditCommands() {
  if (appliedEditCommands.length != editCommands.length) {
    var commands = <EditCommand>{};
    commands.addAll(editCommands);
    commands.removeAll(appliedEditCommands);
    separator("UNUSED EditCommand");
    commands.forEach((cmd) => log(cmd.toString()));
  }
  appliedEditCommands.clear();
}

List<EditCommand> editCommands = [
  EditAndroidModuleLibraryManager(),
  Subst(
    path:
        'flutter-studio/src/io/flutter/actions/FlutterShowStructureSettingsAction.java',
    initial:
        'import com.android.tools.idea.gradle.structure.actions.AndroidShowStructureSettingsAction;',
    replacement:
        'import com.android.tools.idea.gradle.actions.AndroidShowStructureSettingsAction;',
    versions: ['2020.2'],
  ),
  MultiSubst(
    path: 'flutter-studio/src/io/flutter/actions/OpenAndroidModule.java',
    initials: [
      'findGradleTarget',
      'importAndOpenProjectCore(null, true, projectFile)',
    ],
    replacements: [
      'findImportTarget',
      'importProjectCore(projectFile)',
    ],
    versions: ['2020.2'],
  ),
  Subst(
    path: 'flutter-studio/src/io/flutter/utils/AddToAppUtils.java',
    initial: '.project.importing.GradleProjectImporter',
    replacement: '.project.importing.NewProjectSetup',
    versions: ['2020.2'],
  ),
  Subst(
    path: 'src/io/flutter/utils/AndroidUtils.java',
    initial:
        'import com.android.tools.idea.gradle.dsl.parser.BuildModelContext;',
    replacement:
        'import com.android.tools.idea.gradle.dsl.model.BuildModelContext;',
    versions: ['4.1', '4.2'],
  ),
  Subst(
    path: 'src/io/flutter/FlutterUtils.java',
    initial: 'ProjectUtil.isSameProject(Paths.get(path), project)',
    replacement: 'ProjectUtil.isSameProject(path, project)',
<<<<<<< HEAD
    versions: ['4.1'],
=======
    versions: ['4.0', '4.1'],
  ),
  Subst(
    path: 'src/io/flutter/FlutterBundle.java',
    initial: 'AbstractBundle',
    replacement: 'CommonBundle',
    version: '4.0',
  ),
  Subst(
    path: 'src/io/flutter/survey/FlutterSurveyService.java',
    initial: 'properties.getLong(FLUTTER_LAST_SURVEY_CONTENT_CHECK_KEY, 0)',
    replacement:
        'properties.getOrInitLong(FLUTTER_LAST_SURVEY_CONTENT_CHECK_KEY, 0)',
    version: '4.0',
  ),
  Subst(
    path: 'src/io/flutter/survey/FlutterSurveyNotifications.java',
    initial: 'properties.getLong(FLUTTER_LAST_SURVEY_PROMPT_KEY, 0)',
    replacement: 'properties.getOrInitLong(FLUTTER_LAST_SURVEY_PROMPT_KEY, 0)',
    version: '4.0',
>>>>>>> 45ff6703
  ),
  Subst(
    path: 'src/io/flutter/perf/EditorPerfDecorations.java',
    initial: 'highlighter.getTextAttributes(null)',
    replacement: 'highlighter.getTextAttributes()',
    versions: ['4.1'],
  ),
  Subst(
    path: 'src/io/flutter/preview/PreviewView.java',
    initial:
        'Arrays.asList(expandAllAction, collapseAllAction, showOnlyWidgetsAction)',
    replacement: 'expandAllAction, collapseAllAction, showOnlyWidgetsAction',
    versions: ['4.1'],
  ),
  Subst(
    path: 'src/io/flutter/FlutterErrorReportSubmitter.java',
    initial: 'Consumer<SubmittedReportInfo> consumer',
    replacement: 'Consumer<? super SubmittedReportInfo> consumer',
    version: '2020.3',
  ),
  Subst(
    path: 'src/io/flutter/utils/CollectionUtils.java',
    initial: 'Predicate<T> predicate',
    replacement: 'Predicate<? super T> predicate',
    version: '2020.3',
  ),
];

// Used to test checkAndClearAppliedEditCommands()
class Unused extends EditCommand {
  @override
  String get path => 'unused';

  @override
  String convert(BuildSpec spec) {
    return null;
  }
}

class EditAndroidModuleLibraryManager extends EditCommand {
  @override
  String get path =>
      'flutter-studio/src/io/flutter/android/AndroidModuleLibraryManager.java';

  @override
  String convert(BuildSpec spec) {
    if (spec.version.startsWith('3.6')) {
      var processedFile, source;
      processedFile = File(
          'flutter-studio/src/io/flutter/android/AndroidModuleLibraryManager.java');
      source = processedFile.readAsStringSync();
      var original = source;
      source = source.replaceAll(
        'super(filePath',
        'super(filePath.toString()',
      );
      // Starting with 3.6 we need to call a simplified init().
      // This is where the $PROJECT_FILE$ macro is defined, #registerComponents.
      source = source.replaceAll(
        'getStateStore().setPath(path',
        'getStateStore().setPath(path.toString()',
      );
      source = source.replaceAll(
          "androidProject.init41", "androidProject.initPre41");
      source = source.replaceAll("ProjectExImpl", "ProjectImpl");
      source = source.replaceAll(
          "import com.intellij.openapi.project.impl.ProjectExImpl;", "");
      processedFile.writeAsStringSync(source);
      return original;
    } else if (spec.version.startsWith("4.0") ||
        spec.version.startsWith("4.1")) {
      var processedFile, source;
      processedFile = File(
          'flutter-studio/src/io/flutter/android/AndroidModuleLibraryManager.java');
      source = processedFile.readAsStringSync();
      var original = source;
      if (spec.version.startsWith("4.0")) {
        source = source.replaceAll(
            "androidProject.init41", "androidProject.initPre41");
      }
      source = source.replaceAll("ProjectExImpl", "ProjectImpl");
      source = source.replaceAll(
          "import com.intellij.openapi.project.impl.ProjectExImpl;", "");
      processedFile.writeAsStringSync(source);
      return original;
    } else {
      return null;
    }
  }
}

/// Apply all the editCommands applicable to a given BuildSpec.
Future<int> applyEdits(BuildSpec spec, Function compileFn) async {
  // Handle skipped files.
  for (String file in spec.filesToSkip) {
    var entity =
        FileSystemEntity.isFileSync(file) ? File(file) : Directory(file);
    if (entity.existsSync()) {
      await entity.rename('$file~');
      if (entity is File) {
        var stubFile = File('${file}_stub');
        if (stubFile.existsSync()) {
          await stubFile.copy('$file');
        }
      }
    }
  }

  var edited = <EditCommand, String>{};
  try {
    editCommands.forEach((edit) {
      var source = edit.convert(spec);
      if (source != null) {
        edited[edit] = source;
        appliedEditCommands.add(edit);
      }
    });

    return await compileFn.call();
  } finally {
    // Restore sources.
    edited.forEach((edit, source) {
      log('Restoring ${edit.path}');
      edit.restore(source);
    });

    // Restore skipped files.
    for (var file in spec.filesToSkip) {
      var name = '$file~';
      var entity =
          FileSystemEntity.isFileSync(name) ? File(name) : Directory(name);
      if (entity.existsSync()) {
        await entity.rename(file);
      }
    }
  }
}

/// Make some changes to a source file prior to compiling for a specific IDE.
abstract class EditCommand {
  String convert(BuildSpec spec);

  void restore(String source) {
    var processedFile = File(path);
    processedFile.writeAsStringSync(source);
  }

  String get path;
}

/// Single substitution in a file for one or more IDE versions.
class Subst extends EditCommand {
  @override
  String path;
  String initial;
  String replacement;
  List<String> versions;

  Subst(
      {this.versions,
      this.initial,
      this.replacement,
      this.path,
      String version})
      : assert(initial != null),
        assert(replacement != null),
        assert(path != null) {
    if (version != null) {
      // Disallow both version and versions keywords.
      assert(versions == null);
      versions = [version];
    }
  }

  @override
  String convert(BuildSpec spec) {
    if (versionMatches(spec)) {
      var processedFile = File(path);
      var source = processedFile.readAsStringSync();
      var original = source;
      source = source.replaceAll(initial, replacement);
      processedFile.writeAsStringSync(source);
      return original;
    } else {
      return null;
    }
  }

  String toString() => "Subst(path: $path, versions: $versions)";

  bool versionMatches(BuildSpec spec) {
    return versions.any((v) => spec.version.startsWith(v));
  }
}

// TODO Unify Subst and MultiSubst, and find a better name.
class MultiSubst extends EditCommand {
  @override
  String path;
  List<String> initials;
  List<String> replacements;
  List<String> versions;

  MultiSubst({
    this.versions,
    this.initials,
    this.replacements,
    this.path,
  }) {
    assert(initials.length == replacements.length);
    assert(path != null);
    assert(versions.isNotEmpty);
    assert(initials.isNotEmpty);
  }

  @override
  String convert(BuildSpec spec) {
    if (versionMatches(spec)) {
      var processedFile = File(path);
      var source = processedFile.readAsStringSync();
      var original = source;
      for (var i = 0; i < initials.length; i++) {
        source = source.replaceAll(initials[i], replacements[i]);
      }
      processedFile.writeAsStringSync(source);
      return original;
    } else {
      return null;
    }
  }

  String toString() => "Subst(path: $path, versions: $versions)";

  bool versionMatches(BuildSpec spec) {
    return versions.any((v) => spec.version.startsWith(v));
  }
}<|MERGE_RESOLUTION|>--- conflicted
+++ resolved
@@ -64,30 +64,7 @@
     path: 'src/io/flutter/FlutterUtils.java',
     initial: 'ProjectUtil.isSameProject(Paths.get(path), project)',
     replacement: 'ProjectUtil.isSameProject(path, project)',
-<<<<<<< HEAD
     versions: ['4.1'],
-=======
-    versions: ['4.0', '4.1'],
-  ),
-  Subst(
-    path: 'src/io/flutter/FlutterBundle.java',
-    initial: 'AbstractBundle',
-    replacement: 'CommonBundle',
-    version: '4.0',
-  ),
-  Subst(
-    path: 'src/io/flutter/survey/FlutterSurveyService.java',
-    initial: 'properties.getLong(FLUTTER_LAST_SURVEY_CONTENT_CHECK_KEY, 0)',
-    replacement:
-        'properties.getOrInitLong(FLUTTER_LAST_SURVEY_CONTENT_CHECK_KEY, 0)',
-    version: '4.0',
-  ),
-  Subst(
-    path: 'src/io/flutter/survey/FlutterSurveyNotifications.java',
-    initial: 'properties.getLong(FLUTTER_LAST_SURVEY_PROMPT_KEY, 0)',
-    replacement: 'properties.getOrInitLong(FLUTTER_LAST_SURVEY_PROMPT_KEY, 0)',
-    version: '4.0',
->>>>>>> 45ff6703
   ),
   Subst(
     path: 'src/io/flutter/perf/EditorPerfDecorations.java',
