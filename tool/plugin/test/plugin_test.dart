--- conflicted
+++ resolved
@@ -1,11 +1,6 @@
-<<<<<<< HEAD
 // Copyright 2017 The Chromium Authors. All rights reserved. Use of this source
 // code is governed by a BSD-style license that can be found in the LICENSE file.
 
-import 'package:mockito/mirrors.dart';
-import 'package:mockito/mockito.dart';
-=======
->>>>>>> b615419e
 import 'package:plugin/plugin.dart';
 import 'package:test/test.dart';
 
