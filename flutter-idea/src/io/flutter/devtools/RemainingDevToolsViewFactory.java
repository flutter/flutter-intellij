--- conflicted
+++ resolved
@@ -11,32 +11,14 @@
 import io.flutter.sdk.FlutterSdkVersion;
 import io.flutter.view.EmbeddedBrowser;
 import io.flutter.view.FlutterViewMessages;
-<<<<<<< HEAD
-import io.flutter.view.ViewUtils;
-import kotlin.coroutines.Continuation;
-=======
->>>>>>> 49029a3a
 import org.jetbrains.annotations.NotNull;
 
 public class RemainingDevToolsViewFactory extends AbstractDevToolsViewFactory {
   @NotNull public static String TOOL_WINDOW_ID = "Flutter DevTools";
 
-<<<<<<< HEAD
-public class RemainingDevToolsViewFactory implements ToolWindowFactory {
-  @NotNull private static String TOOL_WINDOW_ID = "Flutter DevTools";
-
-  @NotNull
-  private final ViewUtils viewUtils = new ViewUtils();
-
-  public static void init(Project project) {
-    project.getMessageBus().connect().subscribe(
-      FlutterViewMessages.FLUTTER_DEBUG_TOPIC, (FlutterViewMessages.FlutterDebugNotifier)event -> initView(project, event)
-    );
-=======
   public static void init(@NotNull final Project project) {
     project.getMessageBus().connect()
       .subscribe(FlutterViewMessages.FLUTTER_DEBUG_TOPIC, (FlutterViewMessages.FlutterDebugNotifier)event -> initView(project, event));
->>>>>>> 49029a3a
   }
 
   private static void initView(@NotNull final Project project, FlutterViewMessages.FlutterDebugEvent event) {
@@ -47,25 +29,9 @@
   }
 
   @Override
-<<<<<<< HEAD
-  public void createToolWindowContent(@NotNull Project project, @NotNull ToolWindow window) {
-    final ContentManager contentManager = window.getContentManager();
-    FlutterSdk sdk = FlutterSdk.getFlutterSdk(project);
-    FlutterSdkVersion sdkVersion = sdk == null ? null : sdk.getVersion();
-    RemainingDevToolsViewService service = project.getService(RemainingDevToolsViewService.class);
-
-    AsyncUtils.whenCompleteUiThread(
-      DevToolsService.getInstance(project).getDevToolsInstance(),
-      (instance, error) -> {
-        final boolean inValidState = viewUtils.verifyDevToolsPanelStateIsValid(window, project, instance, error);
-        if (!inValidState) {
-          return;
-        }
-=======
   public boolean versionSupportsThisTool(@NotNull final FlutterSdkVersion flutterSdkVersion) {
     return flutterSdkVersion.canUseDevToolsMultiEmbed();
   }
->>>>>>> 49029a3a
 
   @Override
   @NotNull
