<?xml version="1.0" encoding="UTF-8"?>

<!-- TODO(devoncarew): We can run non-IntelliJ tests, but we need to install the Dart
     plugin in the IntelliJ sandbox in order to run Flutter IntelliJ unit tests. -->

<project name="flutter-intellij" default="build">
  <property environment="env"/>

  <!-- defaults -->
  <!-- one of ideaIC, WebStorm, or android-studio-ide -->
  <property name="idea.product" value="ideaIC"/>
<<<<<<< HEAD
  <property name="idea.version" value="2016.3.2"/>
  <property name="dart.plugin.version" value="163.11306"/>
=======
  <!-- the platform version, and substring to use when downloading from google storage -->
  <property name="idea.version" value="2016.3.2"/>
  <property name="dart.plugin.version" value="163.11306"/>

  <property name="google.storage.base" value="https://storage.googleapis.com/flutter_infra/flutter/intellij"/>

  <condition property="extract.with.zip">
    <contains string="${idea.product}" substring="android-studio"/>
  </condition>
>>>>>>> 8b35bdeb

  <patternset id="compiler.resources">
    <exclude name="**/?*.java"/>
    <exclude name="**/?*.form"/>
    <exclude name="**/?*.class"/>
    <exclude name="**/?*.kt"/>
  </patternset>

  <patternset id="ignored.files">
    <exclude name="**/*~/**"/>
    <exclude name="**/.DS_Store/**"/>
    <exclude name="**/.git/**"/>
  </patternset>

  <target name="init">
    <mkdir dir="artifacts"/>

    <mkdir dir="build/src"/>
    <mkdir dir="build/testSrc"/>
  </target>

  <target name="download.android" depends="init" if="extract.with.zip">
    <property name="idea.home" location="artifacts/${idea.product}-${idea.version}"/>
    <get src="${google.storage.base}/${idea.product}-${idea.version}-linux.zip"
         dest="artifacts" usetimestamp="true"/>
    <unzip src="artifacts/${idea.product}-${idea.version}-linux.zip" dest="${idea.home}">
      <cutdirsmapper dirs="1"/>
    </unzip>
  </target>

  <target name="download.idea" depends="init" unless="extract.with.zip">
    <property name="idea.home" location="artifacts/${idea.product}-${idea.version}"/>
    <get src="${google.storage.base}/${idea.product}-${idea.version}.tar.gz"
         dest="artifacts" usetimestamp="true"/>
    <gunzip src="artifacts/${idea.product}-${idea.version}.tar.gz"
            dest="artifacts/${idea.product}-${idea.version}.tar"/>
    <untar src="artifacts/${idea.product}-${idea.version}.tar" dest="${idea.home}">
      <cutdirsmapper dirs="1"/>
    </untar>
  </target>

  <target name="download" depends="download.android, download.idea">
    <!-- download the javac2 jars -->
    <get src="${google.storage.base}/intellij-javac2.zip" dest="artifacts/" usetimestamp="true"/>
    <unzip src="artifacts/intellij-javac2.zip" dest="artifacts/javac2"/>

    <!-- download the Dart plugin -->
    <get src="${google.storage.base}/Dart-${dart.plugin.version}.zip" dest="artifacts/" usetimestamp="true"/>
    <unzip src="artifacts/Dart-${dart.plugin.version}.zip" dest="artifacts"/>
  </target>

  <target name="properties" depends="download">
    <property name="javac2.home" value="artifacts/javac2"/>
    <path id="javac2.classpath">
      <pathelement location="${javac2.home}/javac2.jar"/>
      <pathelement location="${javac2.home}/jdom.jar"/>
      <pathelement location="${javac2.home}/asm-all.jar"/>
      <pathelement location="${javac2.home}/jgoodies-forms.jar"/>
    </path>

    <taskdef name="javac2" classname="com.intellij.ant.Javac2" classpathref="javac2.classpath"/>
    <taskdef name="instrumentIdeaExtensions" classname="com.intellij.ant.InstrumentIdeaExtensions" classpathref="javac2.classpath"/>
  </target>

  <target name="paths" depends="properties">
    <path id="idea.jars">
      <fileset dir="${idea.home}/lib">
        <include name="*.jar"/>
      </fileset>
    </path>

    <path id="dartplugin.jars">
      <fileset dir="${basedir}/artifacts/Dart/lib">
        <include name="*.jar"/>
      </fileset>
    </path>

    <path id="junit.jars">
      <pathelement location="${idea.home}/lib/junit-*.jar"/>
    </path>

    <path id="src.sourcepath">
      <dirset dir=".">
        <include name="src"/>
        <include name="resources"/>
        <include name="gen"/>
        <include name="third_party/intellij-plugins-dart/src"/>
      </dirset>
    </path>

    <path id="testSrc.sourcepath">
      <dirset dir=".">
        <include name="testSrc/unit"/>
        <include name="testSrc/integration"/>
        <include name="third_party/intellij-plugins-dart/testSrc"/>
      </dirset>
    </path>

    <echo message="travis_fold:start:ant.properties"/>
    <echoproperties/>
    <echo message="travis_fold:end:ant.properties"/>
  </target>

  <target name="build.src" depends="paths">
    <echo message="Building against target ${idea.home}"/>

    <javac2 destdir="build/src" memorymaximumsize="1000m" fork="true" includeantruntime="false">
      <compilerarg line="-encoding UTF-8 -source 8 -target 8"/>
      <classpath>
        <path refid="idea.jars"/>
        <path refid="dartplugin.jars"/>
      </classpath>
      <src refid="src.sourcepath"/>
      <patternset refid="ignored.files"/>
    </javac2>

    <copy todir="build/src">
      <fileset dir="src">
        <patternset refid="compiler.resources"/>
        <type type="file"/>
      </fileset>
      <fileset dir="resources">
        <patternset refid="compiler.resources"/>
        <type type="file"/>
      </fileset>
      <fileset dir="gen">
        <patternset refid="compiler.resources"/>
        <type type="file"/>
      </fileset>
      <fileset dir="third_party/intellij-plugins-dart/src">
        <patternset refid="compiler.resources"/>
        <type type="file"/>
      </fileset>
    </copy>

    <jar destfile="build/flutter-intellij.jar" duplicate="preserve">
      <zipfileset dir="build/src"/>
      <manifest>
        <attribute name="Created-By" value="IntelliJ IDEA"/>
        <attribute name="Manifest-Version" value="1.0"/>
      </manifest>
    </jar>

    <length file="build/flutter-intellij.jar"/>
  </target>

  <target name="build.testSrc" depends="paths, build.src">
    <echo message="Building against target ${idea.home}"/>

    <javac2 destdir="build/testSrc" memorymaximumsize="1000m" fork="true" includeantruntime="false">
      <compilerarg line="-encoding UTF-8 -source 8 -target 8"/>
      <classpath>
        <path refid="idea.jars"/>
        <path refid="dartplugin.jars"/>
        <path refid="junit.jars"/>

        <pathelement location="build/src"/>
      </classpath>
      <src refid="testSrc.sourcepath"/>
      <patternset refid="ignored.files"/>
    </javac2>

    <copy todir="build/testSrc">
      <fileset dir="testSrc">
        <patternset refid="compiler.resources"/>
        <type type="file"/>
      </fileset>
    </copy>

    <jar destfile="build/flutter-intellij-tests.jar">
      <zipfileset dir="build/testSrc"/>
    </jar>

    <length file="build/flutter-intellij-tests.jar"/>
  </target>

  <target name="build" depends="build.src"/>

  <target name="test" depends="build.testSrc">
    <!-- create a Dart plugin directory -->
    <copy todir="build/idea-sandbox/plugins/Dart/lib" flatten="true">
      <path refid="dartplugin.jars"/>
    </copy>

    <property name="idea.sandbox" location="build/idea-sandbox"/>

    <junit fork="true"
           forkmode="once"
           failureproperty="tests.fail"
           dir="${idea.home}">
      <env key="flutter.sdk" value="${env.FLUTTER_SDK}"/>
      <env key="idea.plugins.path" value="${idea.sandbox}/plugins"/>

      <assertions>
        <enable/>
      </assertions>

      <classpath>
        <path>
          <fileset dir="${idea.home}/lib">
            <include name="*.jar"/>
          </fileset>
        </path>
        <path refid="dartplugin.jars"/>
        <pathelement location="build/flutter-intellij.jar"/>
        <pathelement location="build/flutter-intellij-tests.jar"/>
      </classpath>

      <formatter type="plain" usefile="false"/>

      <!-- This runs the unit tests (it does not run the integration tests). -->
      <batchtest>
        <fileset dir="testSrc/unit">
          <include name="**/*Test.java"/>
        </fileset>
      </batchtest>
    </junit>

    <fail if="tests.fail" message="Test task failed."/>
  </target>

  <target name="all" depends="build, test"/>

  <target name="clean">
    <delete dir="build"/>
  </target>

</project><|MERGE_RESOLUTION|>--- conflicted
+++ resolved
@@ -9,10 +9,6 @@
   <!-- defaults -->
   <!-- one of ideaIC, WebStorm, or android-studio-ide -->
   <property name="idea.product" value="ideaIC"/>
-<<<<<<< HEAD
-  <property name="idea.version" value="2016.3.2"/>
-  <property name="dart.plugin.version" value="163.11306"/>
-=======
   <!-- the platform version, and substring to use when downloading from google storage -->
   <property name="idea.version" value="2016.3.2"/>
   <property name="dart.plugin.version" value="163.11306"/>
@@ -22,7 +18,6 @@
   <condition property="extract.with.zip">
     <contains string="${idea.product}" substring="android-studio"/>
   </condition>
->>>>>>> 8b35bdeb
 
   <patternset id="compiler.resources">
     <exclude name="**/?*.java"/>
