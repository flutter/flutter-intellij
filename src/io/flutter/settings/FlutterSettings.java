/*
 * Copyright 2016 The Chromium Authors. All rights reserved.
 * Use of this source code is governed by a BSD-style license that can be
 * found in the LICENSE file.
 */
package io.flutter.settings;

import com.intellij.ide.util.PropertiesComponent;
import com.intellij.openapi.components.ServiceManager;
import com.intellij.openapi.project.Project;
import com.intellij.openapi.util.registry.Registry;
import com.intellij.openapi.util.text.StringUtil;
import com.intellij.util.EventDispatcher;
import io.flutter.analytics.Analytics;
import io.flutter.bazel.Workspace;
import io.flutter.sdk.FlutterSdk;
import org.jetbrains.annotations.Nullable;

import java.util.ArrayList;
import java.util.EventListener;
import java.util.List;

import static com.intellij.openapi.util.text.StringUtil.notNullize;

public class FlutterSettings {
  private static final String reloadOnSaveKey = "io.flutter.reloadOnSave";
  private static final String openInspectorOnAppLaunchKey = "io.flutter.openInspectorOnAppLaunch";
  private static final String verboseLoggingKey = "io.flutter.verboseLogging";
  private static final String formatCodeOnSaveKey = "io.flutter.formatCodeOnSave";
  private static final String organizeImportsOnSaveKey = "io.flutter.organizeImportsOnSave";
  private static final String showOnlyWidgetsKey = "io.flutter.showOnlyWidgets";
  private static final String showPreviewAreaKey = "io.flutter.showPreviewArea";
  private static final String syncAndroidLibrariesKey = "io.flutter.syncAndroidLibraries";
  private static final String legacyTrackWidgetCreationKey = "io.flutter.trackWidgetCreation";
  private static final String disableTrackWidgetCreationKey = "io.flutter.disableTrackWidgetCreation";
  private static final String useFlutterLogView = "io.flutter.useLogView";
  private static final String memoryProfilerKey = "io.flutter.memoryProfiler";
  private static final String newBazelTestRunnerKey = "io.flutter.bazel.legacyTestBehavior";
<<<<<<< HEAD
  private static final boolean newBazelTestRunnerDefaultValue = false;
=======
>>>>>>> 1558137a

  public static FlutterSettings getInstance() {
    return ServiceManager.getService(FlutterSettings.class);
  }

  protected static PropertiesComponent getPropertiesComponent() {
    return PropertiesComponent.getInstance();
  }

  public interface Listener extends EventListener {
    void settingsChanged();
  }

  private final EventDispatcher<Listener> dispatcher = EventDispatcher.create(Listener.class);

  public FlutterSettings() {
    updateAnalysisServerArgs();
  }

  public void sendSettingsToAnalytics(Analytics analytics) {
    final PropertiesComponent properties = getPropertiesComponent();

    // Send data on the number of experimental features enabled by users.
    analytics.sendEvent("settings", "ping");

    if (isReloadOnSave()) {
      analytics.sendEvent("settings", afterLastPeriod(reloadOnSaveKey));
    }
    if (isOpenInspectorOnAppLaunch()) {
      analytics.sendEvent("settings", afterLastPeriod(openInspectorOnAppLaunchKey));
    }
    if (isFormatCodeOnSave()) {
      analytics.sendEvent("settings", afterLastPeriod(formatCodeOnSaveKey));

      if (isOrganizeImportsOnSaveKey()) {
        analytics.sendEvent("settings", afterLastPeriod(organizeImportsOnSaveKey));
      }
    }
    if (isShowOnlyWidgets()) {
      analytics.sendEvent("settings", afterLastPeriod(showOnlyWidgetsKey));
    }
    if (isShowPreviewArea()) {
      analytics.sendEvent("settings", afterLastPeriod(showPreviewAreaKey));
    }

    if (isSyncingAndroidLibraries()) {
      analytics.sendEvent("settings", afterLastPeriod(syncAndroidLibrariesKey));
    }
    if (isLegacyTrackWidgetCreation()) {
      analytics.sendEvent("settings", afterLastPeriod(legacyTrackWidgetCreationKey));
    }
    if (isDisableTrackWidgetCreation()) {
      analytics.sendEvent("settings", afterLastPeriod(disableTrackWidgetCreationKey));
    }
    if (useFlutterLogView()) {
      analytics.sendEvent("settings", afterLastPeriod(useFlutterLogView));
    }
    if (shouldUseNewBazelTestRunner()) {
      analytics.sendEvent("settings", afterLastPeriod(newBazelTestRunnerKey));
    }
  }

  public void addListener(Listener listener) {
    dispatcher.addListener(listener);
  }

  public void removeListener(Listener listener) {
    dispatcher.removeListener(listener);
  }

  public boolean isReloadOnSave() {
    return getPropertiesComponent().getBoolean(reloadOnSaveKey, true);
  }

  // TODO(jacobr): remove after 0.10.2 is the default.
  public boolean isLegacyTrackWidgetCreation() {
    return getPropertiesComponent().getBoolean(legacyTrackWidgetCreationKey, false);
  }

  public void setLegacyTrackWidgetCreation(boolean value) {
    getPropertiesComponent().setValue(legacyTrackWidgetCreationKey, value, false);

    fireEvent();
  }

  public boolean isTrackWidgetCreationEnabled(Project project) {
    final FlutterSdk flutterSdk = FlutterSdk.getFlutterSdk(project);
    if (flutterSdk != null && flutterSdk.getVersion().isTrackWidgetCreationRecommended()) {
      return !getPropertiesComponent().getBoolean(disableTrackWidgetCreationKey, false);
    }
    else {
      return isLegacyTrackWidgetCreation();
    }
  }

  public boolean isDisableTrackWidgetCreation() {
    return getPropertiesComponent().getBoolean(disableTrackWidgetCreationKey, false);
  }

  public void setDisableTrackWidgetCreation(boolean value) {
    getPropertiesComponent().setValue(disableTrackWidgetCreationKey, value, false);
    fireEvent();
  }

  public void setReloadOnSave(boolean value) {
    getPropertiesComponent().setValue(reloadOnSaveKey, value, true);

    fireEvent();
  }

  public boolean isFormatCodeOnSave() {
    return getPropertiesComponent().getBoolean(formatCodeOnSaveKey, false);
  }

  public void setFormatCodeOnSave(boolean value) {
    getPropertiesComponent().setValue(formatCodeOnSaveKey, value, false);

    fireEvent();
  }

  public boolean isOrganizeImportsOnSaveKey() {
    return getPropertiesComponent().getBoolean(organizeImportsOnSaveKey, false);
  }

  public void setOrganizeImportsOnSaveKey(boolean value) {
    getPropertiesComponent().setValue(organizeImportsOnSaveKey, value, false);

    fireEvent();
  }

  public boolean isShowOnlyWidgets() {
    return getPropertiesComponent().getBoolean(showOnlyWidgetsKey, false);
  }

  public void setShowOnlyWidgets(boolean value) {
    getPropertiesComponent().setValue(showOnlyWidgetsKey, value, false);

    fireEvent();
  }

  public boolean isShowPreviewArea() {
    return getPropertiesComponent().getBoolean(showPreviewAreaKey, false);
  }

  public void setShowPreviewArea(boolean value) {
    getPropertiesComponent().setValue(showPreviewAreaKey, value, false);

    fireEvent();
  }

  public boolean isSyncingAndroidLibraries() {
    return getPropertiesComponent().getBoolean(syncAndroidLibrariesKey, false);
  }

  public void setSyncingAndroidLibraries(boolean value) {
    getPropertiesComponent().setValue(syncAndroidLibrariesKey, value, false);

    fireEvent();
  }

  public boolean useFlutterLogView() {
    return getPropertiesComponent().getBoolean(useFlutterLogView, false);
  }

  public void setUseFlutterLogView(boolean value) {
    getPropertiesComponent().setValue(useFlutterLogView, value, false);

    fireEvent();
  }

  public boolean isOpenInspectorOnAppLaunch() {
    return getPropertiesComponent().getBoolean(openInspectorOnAppLaunchKey, false);
  }

  public void setOpenInspectorOnAppLaunch(boolean value) {
    getPropertiesComponent().setValue(openInspectorOnAppLaunchKey, value, false);

    fireEvent();
  }

  // TODO(devoncarew): Remove this after M31 ships.
  private void updateAnalysisServerArgs() {
    final String serverRegistryKey = "dart.server.additional.arguments";
    final String previewDart2FlagSuffix = "preview-dart-2";

    final List<String> params = new ArrayList<>(StringUtil.split(Registry.stringValue(serverRegistryKey), " "));
    if (params.removeIf((s) -> s.endsWith(previewDart2FlagSuffix))) {
      Registry.get(serverRegistryKey).setValue(StringUtil.join(params, " "));
    }
  }

  public boolean isVerboseLogging() {
    return getPropertiesComponent().getBoolean(verboseLoggingKey, false);
  }

  public void setVerboseLogging(boolean value) {
    getPropertiesComponent().setValue(verboseLoggingKey, value, false);

    fireEvent();
  }

  public boolean isMemoryProfilerDisabled() {
    return getPropertiesComponent().getBoolean(memoryProfilerKey, false);
  }

  public void setMemoryProfilerDisabled(boolean value) {
    getPropertiesComponent().setValue(memoryProfilerKey, value, false);

    fireEvent();
  }

  /**
<<<<<<< HEAD
   * Whether or not to use the legacy bazel-run script or the new bazel-test script to run tests.
   *
   * Defaults to true.
=======
   * Whether to use the new bazel-test script instead of the old bazel-run script to run tests.
   *
   * Defaults to false.
>>>>>>> 1558137a
   */
  public boolean useNewBazelTestRunner(Project project) {
    // Check that the new test runner is available.
    final Workspace workspace = Workspace.load(project);
<<<<<<< HEAD
=======
    // If the workspace can't be found, we'll return false. This normally happens during tests. Test code that covers this setting
    // has an override for this setting built-in.
    if (workspace == null) {
      return false;
    }
>>>>>>> 1558137a
    @Nullable String testScript = workspace.getTestScript();
    if (testScript == null) {
      // The test script was not found, so it can't be used.
      return false;
    }
    return shouldUseNewBazelTestRunner();
  }

  private boolean shouldUseNewBazelTestRunner() {
<<<<<<< HEAD
    return getPropertiesComponent().getBoolean(newBazelTestRunnerKey, newBazelTestRunnerDefaultValue);
  }

  public void setUseNewBazelTestRunner(boolean value) {
    getPropertiesComponent().setValue(newBazelTestRunnerKey, value, newBazelTestRunnerDefaultValue);
=======
    return getPropertiesComponent().getBoolean(newBazelTestRunnerKey, false);
  }

  public void setUseNewBazelTestRunner(boolean value) {
    getPropertiesComponent().setValue(newBazelTestRunnerKey, value, false);
>>>>>>> 1558137a
    fireEvent();
  }

  protected void fireEvent() {
    dispatcher.getMulticaster().settingsChanged();
  }

  private static String afterLastPeriod(String str) {
    final int index = str.lastIndexOf('.');
    return index == -1 ? str : str.substring(index + 1);
  }
}<|MERGE_RESOLUTION|>--- conflicted
+++ resolved
@@ -36,10 +36,6 @@
   private static final String useFlutterLogView = "io.flutter.useLogView";
   private static final String memoryProfilerKey = "io.flutter.memoryProfiler";
   private static final String newBazelTestRunnerKey = "io.flutter.bazel.legacyTestBehavior";
-<<<<<<< HEAD
-  private static final boolean newBazelTestRunnerDefaultValue = false;
-=======
->>>>>>> 1558137a
 
   public static FlutterSettings getInstance() {
     return ServiceManager.getService(FlutterSettings.class);
@@ -252,27 +248,18 @@
   }
 
   /**
-<<<<<<< HEAD
-   * Whether or not to use the legacy bazel-run script or the new bazel-test script to run tests.
-   *
-   * Defaults to true.
-=======
    * Whether to use the new bazel-test script instead of the old bazel-run script to run tests.
    *
    * Defaults to false.
->>>>>>> 1558137a
    */
   public boolean useNewBazelTestRunner(Project project) {
     // Check that the new test runner is available.
     final Workspace workspace = Workspace.load(project);
-<<<<<<< HEAD
-=======
     // If the workspace can't be found, we'll return false. This normally happens during tests. Test code that covers this setting
     // has an override for this setting built-in.
     if (workspace == null) {
       return false;
     }
->>>>>>> 1558137a
     @Nullable String testScript = workspace.getTestScript();
     if (testScript == null) {
       // The test script was not found, so it can't be used.
@@ -282,19 +269,11 @@
   }
 
   private boolean shouldUseNewBazelTestRunner() {
-<<<<<<< HEAD
-    return getPropertiesComponent().getBoolean(newBazelTestRunnerKey, newBazelTestRunnerDefaultValue);
-  }
-
-  public void setUseNewBazelTestRunner(boolean value) {
-    getPropertiesComponent().setValue(newBazelTestRunnerKey, value, newBazelTestRunnerDefaultValue);
-=======
     return getPropertiesComponent().getBoolean(newBazelTestRunnerKey, false);
   }
 
   public void setUseNewBazelTestRunner(boolean value) {
     getPropertiesComponent().setValue(newBazelTestRunnerKey, value, false);
->>>>>>> 1558137a
     fireEvent();
   }
 
