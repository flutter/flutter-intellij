/*
 * Copyright 2016 The Chromium Authors. All rights reserved.
 * Use of this source code is governed by a BSD-style license that can be
 * found in the LICENSE file.
 */
package io.flutter.settings;

import com.intellij.ide.plugins.IdeaPluginDescriptor;
import com.intellij.ide.plugins.PluginManagerCore;
import com.intellij.ide.util.PropertiesComponent;
import com.intellij.openapi.components.ServiceManager;
import com.intellij.openapi.util.registry.Registry;
import com.intellij.util.EventDispatcher;
import com.jetbrains.lang.dart.analyzer.DartClosingLabelManager;
import io.flutter.FlutterUtils;
import io.flutter.analytics.Analytics;

import java.util.EventListener;

public class FlutterSettings {
  private static final String reloadOnSaveKey = "io.flutter.reloadOnSave";
  private static final String openInspectorOnAppLaunchKey = "io.flutter.openInspectorOnAppLaunch";
  private static final String verboseLoggingKey = "io.flutter.verboseLogging";
  private static final String formatCodeOnSaveKey = "io.flutter.formatCodeOnSave";
  private static final String organizeImportsOnSaveKey = "io.flutter.organizeImportsOnSave";
  private static final String showOnlyWidgetsKey = "io.flutter.showOnlyWidgets";
  private static final String syncAndroidLibrariesKey = "io.flutter.syncAndroidLibraries";
  private static final String showStructuredErrors = "io.flutter.showStructuredErrors";
  private static final String showBuildMethodGuidesKey = "io.flutter.editor.showBuildMethodGuides";
  private static final String enableHotUiKey = "io.flutter.editor.enableHotUi";
  private static final String enableEmbeddedBrowsersKey = "io.flutter.editor.enableEmbeddedBrowsers";

  /**
   * Registry key to suggest all run configurations instead of just one.
   * <p>
   * Useful for {@link io.flutter.run.bazelTest.FlutterBazelTestConfigurationType} to show both watch and regular configurations
   * in the left-hand gutter.
   */
  private static final String suggestAllRunConfigurationsFromContextKey = "suggest.all.run.configurations.from.context";

  public static FlutterSettings getInstance() {
    return ServiceManager.getService(FlutterSettings.class);
  }

  protected static PropertiesComponent getPropertiesComponent() {
    return PropertiesComponent.getInstance();
  }

  public interface Listener extends EventListener {
    void settingsChanged();
  }

  private final EventDispatcher<Listener> dispatcher = EventDispatcher.create(Listener.class);

  public FlutterSettings() {
  }

  public void sendSettingsToAnalytics(Analytics analytics) {
    final PropertiesComponent properties = getPropertiesComponent();

    // Send data on the number of experimental features enabled by users.
    analytics.sendEvent("settings", "ping");

    if (isReloadOnSave()) {
      analytics.sendEvent("settings", afterLastPeriod(reloadOnSaveKey));
    }
    if (isOpenInspectorOnAppLaunch()) {
      analytics.sendEvent("settings", afterLastPeriod(openInspectorOnAppLaunchKey));
    }
    if (isFormatCodeOnSave()) {
      analytics.sendEvent("settings", afterLastPeriod(formatCodeOnSaveKey));

      if (isOrganizeImportsOnSave()) {
        analytics.sendEvent("settings", afterLastPeriod(organizeImportsOnSaveKey));
      }
    }
    if (isShowOnlyWidgets()) {
      analytics.sendEvent("settings", afterLastPeriod(showOnlyWidgetsKey));
    }

    if (isSyncingAndroidLibraries()) {
      analytics.sendEvent("settings", afterLastPeriod(syncAndroidLibrariesKey));
    }

    if (isShowBuildMethodGuides()) {
      analytics.sendEvent("settings", afterLastPeriod(showBuildMethodGuidesKey));
    }

    if (isShowStructuredErrors()) {
      analytics.sendEvent("settings", afterLastPeriod(showStructuredErrors));
    }

<<<<<<< HEAD
    if (showAllRunConfigurationsInContext()) {
      analytics.sendEvent("settings", "showAllRunConfigurations");
=======
    if (isEnableEmbeddedBrowsers()) {
      analytics.sendEvent("settings", afterLastPeriod(enableEmbeddedBrowsersKey));
>>>>>>> b7629bde
    }
  }

  public void addListener(Listener listener) {
    dispatcher.addListener(listener);
  }

  public void removeListener(Listener listener) {
    dispatcher.removeListener(listener);
  }

  public boolean isReloadOnSave() {
    return getPropertiesComponent().getBoolean(reloadOnSaveKey, true);
  }

  public void setReloadOnSave(boolean value) {
    getPropertiesComponent().setValue(reloadOnSaveKey, value, true);

    fireEvent();
  }

  public boolean isFormatCodeOnSave() {
    return getPropertiesComponent().getBoolean(formatCodeOnSaveKey, false);
  }

  public void setFormatCodeOnSave(boolean value) {
    getPropertiesComponent().setValue(formatCodeOnSaveKey, value, false);

    fireEvent();
  }

  public boolean isOrganizeImportsOnSave() {
    return getPropertiesComponent().getBoolean(organizeImportsOnSaveKey, false);
  }

  public void setOrganizeImportsOnSave(boolean value) {
    getPropertiesComponent().setValue(organizeImportsOnSaveKey, value, false);

    fireEvent();
  }

  public boolean isShowOnlyWidgets() {
    return getPropertiesComponent().getBoolean(showOnlyWidgetsKey, false);
  }

  public void setShowOnlyWidgets(boolean value) {
    getPropertiesComponent().setValue(showOnlyWidgetsKey, value, false);

    fireEvent();
  }

  public boolean isSyncingAndroidLibraries() {
    return getPropertiesComponent().getBoolean(syncAndroidLibrariesKey, false);
  }

  public void setSyncingAndroidLibraries(boolean value) {
    getPropertiesComponent().setValue(syncAndroidLibrariesKey, value, false);

    fireEvent();
  }

  public boolean isShowStructuredErrors() {
    return getPropertiesComponent().getBoolean(showStructuredErrors, true);
  }

  public void setShowStructuredErrors(boolean value) {
    getPropertiesComponent().setValue(showStructuredErrors, value, true);

    fireEvent();
  }

  public boolean isOpenInspectorOnAppLaunch() {
    return getPropertiesComponent().getBoolean(openInspectorOnAppLaunchKey, false);
  }

  public void setOpenInspectorOnAppLaunch(boolean value) {
    getPropertiesComponent().setValue(openInspectorOnAppLaunchKey, value, false);

    fireEvent();
  }

  /**
   * Tells IntelliJ to show all run configurations possible when the user clicks on the left-hand green arrow to run a test.
   * <p>
   * Useful for {@link io.flutter.run.bazelTest.FlutterBazelTestConfigurationType} to show both watch and regular configurations
   * in the left-hand gutter.
   */
  public boolean showAllRunConfigurationsInContext() {
    return Registry.is(suggestAllRunConfigurationsFromContextKey, false);
  }

  public void setShowAllRunConfigurationsInContext(boolean value) {
    Registry.get(suggestAllRunConfigurationsFromContextKey).setValue(value);

    fireEvent();
  }

  public boolean isVerboseLogging() {
    return getPropertiesComponent().getBoolean(verboseLoggingKey, false);
  }

  public void setVerboseLogging(boolean value) {
    getPropertiesComponent().setValue(verboseLoggingKey, value, false);

    fireEvent();
  }

  public boolean isShowBuildMethodGuides() {
    return getPropertiesComponent().getBoolean(showBuildMethodGuidesKey, true);
  }

  public void setShowBuildMethodGuides(boolean value) {
    getPropertiesComponent().setValue(showBuildMethodGuidesKey, value, true);

    fireEvent();
  }

  public boolean isShowClosingLabels() {
    return DartClosingLabelManager.getInstance().getShowClosingLabels();
  }

  public void setShowClosingLabels(boolean value) {
    DartClosingLabelManager.getInstance().setShowClosingLabels(value);
  }

  protected void fireEvent() {
    dispatcher.getMulticaster().settingsChanged();
  }

  private static String afterLastPeriod(String str) {
    final int index = str.lastIndexOf('.');
    return index == -1 ? str : str.substring(index + 1);
  }

  public boolean isEnableHotUi() {
    return getPropertiesComponent().getBoolean(enableHotUiKey, false);
  }

  public void setEnableHotUi(boolean value) {
    getPropertiesComponent().setValue(enableHotUiKey, value, false);

    fireEvent();
  }

  public boolean isEnableHotUiInCodeEditor() {
    // We leave this setting off for now to avoid possible performance and
    // usability issues rendering previews directly in the code editor.
    return false;
  }

  public boolean isEnableEmbeddedBrowsers() {
    return getPropertiesComponent().getBoolean(enableEmbeddedBrowsersKey, isPluginVersionDev());
  }

  public void setEnableEmbeddedBrowsers(boolean value) {
    getPropertiesComponent().setValue(enableEmbeddedBrowsersKey, value, isPluginVersionDev());

    fireEvent();
  }

  private static boolean isPluginVersionDev() {
    final IdeaPluginDescriptor descriptor = PluginManagerCore.getPlugin(FlutterUtils.getPluginId());
    assert descriptor != null;
    return descriptor.getVersion().contains("dev") || descriptor.getVersion().contains("SNAPSHOT");
  }
}<|MERGE_RESOLUTION|>--- conflicted
+++ resolved
@@ -90,13 +90,12 @@
       analytics.sendEvent("settings", afterLastPeriod(showStructuredErrors));
     }
 
-<<<<<<< HEAD
     if (showAllRunConfigurationsInContext()) {
       analytics.sendEvent("settings", "showAllRunConfigurations");
-=======
+    }
+
     if (isEnableEmbeddedBrowsers()) {
       analytics.sendEvent("settings", afterLastPeriod(enableEmbeddedBrowsersKey));
->>>>>>> b7629bde
     }
   }
 
