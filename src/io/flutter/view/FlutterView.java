/*
 * Copyright 2017 The Chromium Authors. All rights reserved.
 * Use of this source code is governed by a BSD-style license that can be
 * found in the LICENSE file.
 */
package io.flutter.view;

import com.intellij.execution.runners.ExecutionUtil;
import com.intellij.execution.ui.ConsoleViewContentType;
import com.intellij.icons.AllIcons;
import com.intellij.ide.BrowserUtil;
import com.intellij.ide.browsers.BrowserLauncher;
import com.intellij.openapi.Disposable;
import com.intellij.openapi.actionSystem.*;
import com.intellij.openapi.actionSystem.ex.CustomComponentAction;
import com.intellij.openapi.actionSystem.impl.ActionButton;
import com.intellij.openapi.application.ApplicationManager;
import com.intellij.openapi.components.PersistentStateComponent;
import com.intellij.openapi.components.Storage;
import com.intellij.openapi.project.Project;
import com.intellij.openapi.ui.SimpleToolWindowPanel;
import com.intellij.openapi.util.text.StringUtil;
import com.intellij.openapi.wm.ToolWindow;
import com.intellij.openapi.wm.ToolWindowManager;
import com.intellij.openapi.wm.ex.ToolWindowEx;
import com.intellij.openapi.wm.ex.ToolWindowManagerEx;
import com.intellij.ui.content.*;
import icons.FlutterIcons;
import io.flutter.FlutterBundle;
import io.flutter.FlutterInitializer;
import io.flutter.inspector.InspectorService;
import io.flutter.run.daemon.FlutterApp;
import io.flutter.run.daemon.FlutterDevice;
import io.flutter.settings.FlutterSettings;
import io.flutter.utils.VmServiceListenerAdapter;
import org.dartlang.vm.service.VmService;
import org.dartlang.vm.service.element.Event;
import org.jetbrains.annotations.NotNull;
import org.jetbrains.annotations.Nullable;

import javax.swing.*;
import java.util.ArrayList;
import java.util.HashMap;
import java.util.Map;
import java.util.Objects;

// TODO(devoncarew): Display an fps graph.

// TODO(devoncarew): Ensure all actions in this class send analytics.

@com.intellij.openapi.components.State(
  name = "FlutterView",
  storages = {@Storage("$WORKSPACE_FILE$")}
)
public class FlutterView implements PersistentStateComponent<FlutterViewState>, Disposable {

  private static class PerAppState {
    ArrayList<FlutterViewAction> flutterViewActions = new ArrayList<>();
    ArrayList<InspectorPanel> inspectorPanels = new ArrayList<>();
    ArrayList<Content> contents = new ArrayList<>();
    boolean sendRestartNotificationOnNextFrame = false;
  }

  public static final String TOOL_WINDOW_ID = "Flutter Inspector";

  public static final String WIDGET_TREE_LABEL = "Widgets";
  public static final String RENDER_TREE_LABEL = "Render Tree";

  @NotNull
  private final FlutterViewState state = new FlutterViewState();

  @NotNull
  private final Project myProject;

  private String restoreToolWindowId;

  private final Map<FlutterApp, PerAppState> perAppViewState = new HashMap<>();

  public FlutterView(@NotNull Project project) {
    myProject = project;
  }

  @Override
  public void dispose() {
  }

  @NotNull
  @Override
  public FlutterViewState getState() {
    return this.state;
  }

  @Override
  public void loadState(FlutterViewState state) {
    this.state.copyFrom(state);
  }

  public void initToolWindow(ToolWindow window) {
    window.setToHideOnEmptyContent(true);
    // TODO(jacobr): add a message explaining the empty contents if the user
    // manually opens the window when there is not yet a running app.
  }

  private DefaultActionGroup createToolbar(@NotNull ToolWindow toolWindow, @NotNull FlutterApp app) {
    final DefaultActionGroup toolbarGroup = new DefaultActionGroup();
    toolbarGroup.add(registerAction(new ToggleInspectModeAction(app)));
    toolbarGroup.addSeparator();
    toolbarGroup.add(registerAction(new DebugDrawAction(app)));
    toolbarGroup.add(registerAction(new TogglePlatformAction(app)));
    toolbarGroup.add(registerAction(new PerformanceOverlayAction(app)));
    toolbarGroup.addSeparator();
    toolbarGroup.add(registerAction(new OpenTimelineViewAction(app)));
    toolbarGroup.add(registerAction(new OpenObservatoryAction(app)));
    toolbarGroup.addSeparator();
    toolbarGroup.add(new OverflowActionsAction(this, app));
    return toolbarGroup;
  }

  FlutterViewAction registerAction(FlutterViewAction action) {
    getOrCreateStateForApp(action.app).flutterViewActions.add(action);
    return action;
  }

  private PerAppState getStateForApp(FlutterApp app) {
    return perAppViewState.get(app);
  }

  private PerAppState getOrCreateStateForApp(FlutterApp app) {
    PerAppState state = perAppViewState.get(app);
    if (state == null) {
      state = new PerAppState();
      perAppViewState.put(app, state);
    }
    return state;
  }

  private void addInspectorPanel(String displayName,
                                 InspectorService.FlutterTreeType treeType,
                                 FlutterApp flutterApp,
                                 @NotNull ToolWindow toolWindow,
                                 DefaultActionGroup toolbarGroup,
                                 boolean selectedContent) {
    {
      final ContentManager contentManager = toolWindow.getContentManager();
      final ContentFactory contentFactory = ContentFactory.SERVICE.getInstance();
      final Content content = contentFactory.createContent(null, displayName, false);
      content.setCloseable(true);
      final SimpleToolWindowPanel windowPanel = new SimpleToolWindowPanel(true, true);
      content.setComponent(windowPanel);

<<<<<<< HEAD
      // Add a feedback button.
      if (toolWindow instanceof ToolWindowEx) {
        final AnAction sendFeedbackAction = new AnAction("Send Feedback", "Send Feedback", FlutterIcons.Feedback) {
          @Override
          public void actionPerformed(AnActionEvent event) {
            BrowserUtil.browse("https://goo.gl/WrMB43");
          }
        };

        ((ToolWindowEx)toolWindow).setTitleActions(sendFeedbackAction);
      }

      final InspectorPanel inspectorPanel = new InspectorPanel(this, isSessionActive, treeType);
=======
      final InspectorPanel inspectorPanel = new InspectorPanel(this, flutterApp, flutterApp::isSessionActive, treeType);
>>>>>>> 8409fd50
      windowPanel.setContent(inspectorPanel);
      windowPanel.setToolbar(ActionManager.getInstance().createActionToolbar("FlutterViewToolbar", toolbarGroup, true).getComponent());
      contentManager.addContent(content);
      final PerAppState state = getOrCreateStateForApp(flutterApp);
      state.contents.add(content);
      if (selectedContent) {
        contentManager.setSelectedContent(content);
      }

      state.inspectorPanels.add(inspectorPanel);
    }
  }

  /**
   * Called when a debug connection starts.
   */
  public void debugActive(@NotNull FlutterViewMessages.FlutterDebugEvent event) {
    if (FlutterSettings.getInstance().isOpenInspectorOnAppLaunch()) {
      autoActivateToolWindow();
    }

    final FlutterApp app = event.app;

    final ToolWindowManager toolWindowManager = ToolWindowManager.getInstance(myProject);
    if (!(toolWindowManager instanceof ToolWindowManagerEx)) {
      return;
    }

    final ToolWindow toolWindow = toolWindowManager.getToolWindow(FlutterView.TOOL_WINDOW_ID);
    if (toolWindow == null) {
      return;
    }

    final DefaultActionGroup toolbarGroup = createToolbar(toolWindow, app);

    addInspectorPanel(WIDGET_TREE_LABEL, InspectorService.FlutterTreeType.widget, app, toolWindow, toolbarGroup, true);
    addInspectorPanel(RENDER_TREE_LABEL, InspectorService.FlutterTreeType.renderObject, app, toolWindow, toolbarGroup, false);

    listenForRenderTreeActivations(toolWindow);

    event.vmService.addVmServiceListener(new VmServiceListenerAdapter() {
      @Override
      public void connectionOpened() {
        onAppChanged(app);
      }

      @Override
      public void received(String streamId, Event event) {
        // Note: we depend here on the streamListen("Extension") call in InspectorService.
        if (StringUtil.equals(streamId, VmService.EXTENSION_STREAM_ID)) {
          if (StringUtil.equals("Flutter.Frame", event.getExtensionKind())) {
            handleFlutterFrame(app);
          }
        }
      }

      @Override
      public void connectionClosed() {
        ApplicationManager.getApplication().invokeLater(() -> {
          final ContentManager contentManager = toolWindow.getContentManager();
          onAppChanged(app);
          final PerAppState state = perAppViewState.remove(app);
          if (state != null) {
            for (Content content : state.contents) {
              contentManager.removeContent(content, true);
            }
          }
          if (perAppViewState.isEmpty()) {
            // No more applications are running.
            restorePreviousToolWindow();
          }
        });
      }
    });

    onAppChanged(app);

    app.addStateListener(new FlutterApp.FlutterAppListener() {
      public void notifyAppRestarted() {
        // When we get a restart finishes, queue up a notification to the flutter view
        // actions. We don't notify right away because the new isolate can take a little
        // while to start up. We wait until we get the first frame event, which is
        // enough of an indication that the isolate and flutter framework are initialized
        // enough to receive service calls (for example, calls to restore various framework
        // debugging settings).
        final PerAppState state = getStateForApp(app);
        if (state != null) {
          state.sendRestartNotificationOnNextFrame = true;
        }
      }
    });
  }

  private static void listenForRenderTreeActivations(@NotNull ToolWindow toolWindow) {
    final ContentManager contentManager = toolWindow.getContentManager();
    contentManager.addContentManagerListener(new ContentManagerAdapter() {
      @Override
      public void selectionChanged(ContentManagerEvent event) {
        final ContentManagerEvent.ContentOperation operation = event.getOperation();
        if (operation == ContentManagerEvent.ContentOperation.add) {
          final String name = event.getContent().getTabName();
          if (Objects.equals(name, RENDER_TREE_LABEL)) {
            FlutterInitializer.getAnalytics().sendEvent("inspector", "renderTreeSelected");
          }
          else if (Objects.equals(name, WIDGET_TREE_LABEL)) {
            FlutterInitializer.getAnalytics().sendEvent("inspector", "widgetTreeSelected");
          }
        }
      }
    });
  }

  private void handleFlutterFrame(FlutterApp app) {
    final PerAppState state = getStateForApp(app);
    if (state != null && state.sendRestartNotificationOnNextFrame) {
      state.sendRestartNotificationOnNextFrame = false;
      notifyActionsOnRestart(app);
    }
  }

  private void notifyActionsAppStarted(FlutterApp app) {
    final PerAppState state = getStateForApp(app);
    if (state == null) {
      return;
    }
    for (FlutterViewAction action : state.flutterViewActions) {
      action.handleAppStarted();
    }
  }

  private void notifyActionsOnRestart(FlutterApp app) {
    final PerAppState state = getStateForApp(app);
    if (state == null) {
      return;
    }
    for (FlutterViewAction action : state.flutterViewActions) {
      action.handleAppRestarted();
    }
  }

  private void notifyActionsAppStopped(FlutterApp app) {
    final PerAppState state = getStateForApp(app);
    if (state == null) {
      return;
    }
    state.sendRestartNotificationOnNextFrame = false;
  }

  private void onAppChanged(FlutterApp app) {
    if (myProject.isDisposed()) {
      return;
    }

    final ToolWindow toolWindow = ToolWindowManager.getInstance(myProject).getToolWindow(TOOL_WINDOW_ID);
    if (toolWindow == null) {
      return;
    }

    if (perAppViewState.isEmpty()) {
      toolWindow.setIcon(FlutterIcons.Flutter_13);
      notifyActionsAppStopped(app);
    }
    else {
      toolWindow.setIcon(ExecutionUtil.getLiveIndicator(FlutterIcons.Flutter_13));
      notifyActionsAppStarted(app);
    }


    final PerAppState state = getStateForApp(app);
    if (state != null) {
      for (InspectorPanel inspectorPanel : state.inspectorPanels) {
        inspectorPanel.onAppChanged();
      }
    }
  }

  /**
   * Activate the tool window; on app termination, restore any previously active tool window.
   */
  private void autoActivateToolWindow() {
    final ToolWindowManager toolWindowManager = ToolWindowManager.getInstance(myProject);
    if (!(toolWindowManager instanceof ToolWindowManagerEx)) {
      return;
    }

    restoreToolWindowId = null;

    final ToolWindow flutterToolWindow = toolWindowManager.getToolWindow(FlutterView.TOOL_WINDOW_ID);
    if (flutterToolWindow.isVisible()) {
      return;
    }

    final ToolWindowManagerEx toolWindowManagerEx = (ToolWindowManagerEx)toolWindowManager;

    for (String id : toolWindowManagerEx.getIdsOn(flutterToolWindow.getAnchor())) {
      final ToolWindow toolWindow = toolWindowManagerEx.getToolWindow(id);
      if (toolWindow.isVisible()) {
        restoreToolWindowId = id;
      }
    }

    flutterToolWindow.show(null);
  }

  private void restorePreviousToolWindow() {
    if (restoreToolWindowId == null) {
      return;
    }

    ApplicationManager.getApplication().invokeLater(() -> {
      final ToolWindowManager toolWindowManager = ToolWindowManager.getInstance(myProject);
      final ToolWindow flutterToolWindow = toolWindowManager.getToolWindow(FlutterView.TOOL_WINDOW_ID);

      // Show this view iff the flutter view is the one still visible.
      if (flutterToolWindow.isVisible()) {
        final ToolWindow toolWindow = toolWindowManager.getToolWindow(restoreToolWindowId);
        toolWindow.show(null);
      }

      restoreToolWindowId = null;
    });
  }
}

class DebugDrawAction extends FlutterViewToggleableAction {
  DebugDrawAction(@NotNull FlutterApp app) {
    super(app, FlutterBundle.message("flutter.view.debugPaint.text"), FlutterBundle.message("flutter.view.debugPaint.description"),
          AllIcons.General.TbShown);
  }

  protected void perform(AnActionEvent event) {
    if (app.isSessionActive()) {
      app.callBooleanExtension("ext.flutter.debugPaint", isSelected());
    }
  }

  public void handleAppStarted() {
    handleAppRestarted();
  }

  public void handleAppRestarted() {
    if (isSelected()) {
      perform(null);
    }
  }
}

class PerformanceOverlayAction extends FlutterViewToggleableAction {
  PerformanceOverlayAction(@NotNull FlutterApp app) {
    super(app, "Toggle Performance Overlay", "Toggle Performance Overlay", AllIcons.Modules.Library);
  }

  protected void perform(@Nullable AnActionEvent event) {
    if (app.isSessionActive()) {
      app.callBooleanExtension("ext.flutter.showPerformanceOverlay", isSelected());
    }
  }

  public void handleAppStarted() {
    handleAppRestarted();
  }

  public void handleAppRestarted() {
    if (isSelected()) {
      perform(null);
    }
  }
}

class OpenObservatoryAction extends FlutterViewAction {
  OpenObservatoryAction(@NotNull FlutterApp app) {
    super(app, FlutterBundle.message("open.observatory.action.text"), FlutterBundle.message("open.observatory.action.description"),
          FlutterIcons.OpenObservatory);
  }

  @Override
  public void perform(AnActionEvent event) {
    if (app.isSessionActive()) {
      final String url = app.getConnector().getBrowserUrl();
      if (url != null) {
        BrowserLauncher.getInstance().browse(url, null);
      }
    }
  }
}

class OpenTimelineViewAction extends FlutterViewAction {
  OpenTimelineViewAction(@NotNull FlutterApp app) {
    super(app, "Open Timeline View", "Open Timeline View", FlutterIcons.OpenTimeline);
  }

  @Override
  public void perform(AnActionEvent event) {
    if (app.isSessionActive()) {
      final String url = app.getConnector().getBrowserUrl();
      if (url != null) {
        BrowserLauncher.getInstance().browse(url + "/#/timeline-dashboard", null);
      }
    }
  }
}

class TogglePlatformAction extends FlutterViewAction {
  private Boolean isCurrentlyAndroid;

  TogglePlatformAction(@NotNull FlutterApp app) {
    super(app, FlutterBundle.message("flutter.view.togglePlatform.text"), FlutterBundle.message("flutter.view.togglePlatform.description"),
          AllIcons.RunConfigurations.Application);
  }

  @Override
  public void perform(AnActionEvent event) {
    if (app.isSessionActive()) {
      app.togglePlatform().thenAccept(isAndroid -> {
        if (isAndroid == null) {
          return;
        }

        app.togglePlatform(!isAndroid).thenAccept(isNowAndroid -> {
          if (app.getConsole() != null && isNowAndroid != null) {
            isCurrentlyAndroid = isNowAndroid;

            app.getConsole().print(
              FlutterBundle.message("flutter.view.togglePlatform.output",
                                    isNowAndroid ? "Android" : "iOS"),
              ConsoleViewContentType.SYSTEM_OUTPUT);
          }
        });
      });
    }
  }

  public void handleAppRestarted() {
    if (isCurrentlyAndroid != null) {
      app.togglePlatform(isCurrentlyAndroid);
    }
  }
}

class RepaintRainbowAction extends FlutterViewToggleableAction {
  RepaintRainbowAction(@NotNull FlutterApp app) {
    super(app, "Enable Repaint Rainbow");
  }

  protected void perform(@Nullable AnActionEvent event) {
    if (app.isSessionActive()) {
      app.callBooleanExtension("ext.flutter.repaintRainbow", isSelected());
    }
  }

  public void handleAppStarted() {
    handleAppRestarted();
  }

  public void handleAppRestarted() {
    if (isSelected()) {
      perform(null);
    }
  }
}

class TimeDilationAction extends FlutterViewToggleableAction {
  TimeDilationAction(@NotNull FlutterApp app) {
    super(app, "Enable Slow Animations");
  }

  protected void perform(@Nullable AnActionEvent event) {
    final Map<String, Object> params = new HashMap<>();
    params.put("timeDilation", isSelected() ? 5.0 : 1.0);
    if (app.isSessionActive()) {
      app.callServiceExtension("ext.flutter.timeDilation", params);
    }
  }

  public void handleAppRestarted() {
    if (isSelected()) {
      perform(null);
    }
  }
}

class ToggleInspectModeAction extends FlutterViewToggleableAction {
  ToggleInspectModeAction(@NotNull FlutterApp app) {
    super(app, "Toggle Select Widget Mode", "Toggle Select Widget Mode", AllIcons.General.LocateHover);
  }

  protected void perform(AnActionEvent event) {
    if (app != null && app.isSessionActive()) {
      app.callBooleanExtension("ext.flutter.debugWidgetInspector", isSelected());

      // If toggling inspect mode on, bring all devices to the foreground.
      // TODO(jacobr): consider only bringing the device for the currently open inspector TAB.
      if (isSelected()) {
        final FlutterDevice device = app.device();
        if (device != null) {
          device.bringToFront();
        }
      }
    }
  }

  public void handleAppRestarted() {
    if (isSelected()) {
      setSelected(null, false);
    }
  }
}

class HideSlowBannerAction extends FlutterViewToggleableAction {
  HideSlowBannerAction(@NotNull FlutterApp app) {
    super(app, "Hide Slow Mode Banner");
  }

  @Override
  protected void perform(@Nullable AnActionEvent event) {
    if (app.isSessionActive()) {
      app.callBooleanExtension("ext.flutter.debugAllowBanner", !isSelected());
    }
  }

  public void handleAppStarted() {
    handleAppRestarted();
  }

  public void handleAppRestarted() {
    if (isSelected()) {
      perform(null);
    }
  }
}

class ShowPaintBaselinesAction extends FlutterViewToggleableAction {
  ShowPaintBaselinesAction(@NotNull FlutterApp app) {
    super(app, "Show Paint Baselines");
  }

  @Override
  protected void perform(@Nullable AnActionEvent event) {
    if (app.isSessionActive()) {
      app.callBooleanExtension("ext.flutter.debugPaintBaselinesEnabled", isSelected());
    }
  }

  public void handleAppStarted() {
    handleAppRestarted();
  }

  public void handleAppRestarted() {
    if (isSelected()) {
      perform(null);
    }
  }
}

class OverflowActionsAction extends AnAction implements CustomComponentAction {
  private final @NotNull FlutterApp app;
  private final DefaultActionGroup myActionGroup;

  public OverflowActionsAction(@NotNull FlutterView view, @NotNull FlutterApp app) {
    super("Additional actions", null, AllIcons.General.Gear);

    this.app = app;

    myActionGroup = createPopupActionGroup(view, app);
  }

  @Override
  public final void update(AnActionEvent e) {
    e.getPresentation().setEnabled(app.isSessionActive());
  }

  @Override
  public void actionPerformed(AnActionEvent e) {
    final Presentation presentation = e.getPresentation();
    final JComponent button = (JComponent)presentation.getClientProperty("button");
    if (button == null) {
      return;
    }
    final ActionPopupMenu popupMenu = ActionManager.getInstance().createActionPopupMenu(
      ActionPlaces.UNKNOWN,
      myActionGroup);
    popupMenu.getComponent().show(button, button.getWidth(), 0);
  }

  @Override
  public JComponent createCustomComponent(Presentation presentation) {
    final ActionButton button = new ActionButton(
      this,
      presentation,
      ActionPlaces.UNKNOWN,
      ActionToolbar.DEFAULT_MINIMUM_BUTTON_SIZE
    );
    presentation.putClientProperty("button", button);
    return button;
  }

  private static DefaultActionGroup createPopupActionGroup(FlutterView view, FlutterApp app) {
    final DefaultActionGroup group = new DefaultActionGroup();

    group.add(view.registerAction(new ShowPaintBaselinesAction(app)));
    group.addSeparator();
    group.add(view.registerAction(new RepaintRainbowAction(app)));
    group.add(view.registerAction(new TimeDilationAction(app)));
    group.addSeparator();
    group.add(view.registerAction(new HideSlowBannerAction(app)));

    return group;
  }
}<|MERGE_RESOLUTION|>--- conflicted
+++ resolved
@@ -148,7 +148,6 @@
       final SimpleToolWindowPanel windowPanel = new SimpleToolWindowPanel(true, true);
       content.setComponent(windowPanel);
 
-<<<<<<< HEAD
       // Add a feedback button.
       if (toolWindow instanceof ToolWindowEx) {
         final AnAction sendFeedbackAction = new AnAction("Send Feedback", "Send Feedback", FlutterIcons.Feedback) {
@@ -161,10 +160,7 @@
         ((ToolWindowEx)toolWindow).setTitleActions(sendFeedbackAction);
       }
 
-      final InspectorPanel inspectorPanel = new InspectorPanel(this, isSessionActive, treeType);
-=======
       final InspectorPanel inspectorPanel = new InspectorPanel(this, flutterApp, flutterApp::isSessionActive, treeType);
->>>>>>> 8409fd50
       windowPanel.setContent(inspectorPanel);
       windowPanel.setToolbar(ActionManager.getInstance().createActionToolbar("FlutterViewToolbar", toolbarGroup, true).getComponent());
       contentManager.addContent(content);
