--- conflicted
+++ resolved
@@ -7,9 +7,7 @@
 
 import com.intellij.execution.runners.ExecutionUtil;
 import com.intellij.execution.ui.ConsoleViewContentType;
-import com.intellij.execution.ui.layout.impl.JBRunnerTabs;
 import com.intellij.icons.AllIcons;
-import com.intellij.ide.BrowserUtil;
 import com.intellij.ide.browsers.BrowserLauncher;
 import com.intellij.openapi.Disposable;
 import com.intellij.openapi.actionSystem.*;
@@ -18,38 +16,20 @@
 import com.intellij.openapi.application.ApplicationManager;
 import com.intellij.openapi.components.PersistentStateComponent;
 import com.intellij.openapi.components.Storage;
-import com.intellij.openapi.diagnostic.Logger;
 import com.intellij.openapi.project.Project;
 import com.intellij.openapi.ui.SimpleToolWindowPanel;
-import com.intellij.openapi.util.ActionCallback;
-import com.intellij.openapi.util.ActiveRunnable;
-import com.intellij.openapi.util.Disposer;
 import com.intellij.openapi.util.text.StringUtil;
 import com.intellij.openapi.wm.ToolWindow;
 import com.intellij.openapi.wm.ToolWindowManager;
-import com.intellij.openapi.wm.ex.ToolWindowEx;
 import com.intellij.openapi.wm.ex.ToolWindowManagerEx;
-import com.intellij.ui.IdeBorderFactory;
-import com.intellij.ui.SideBorder;
-import com.intellij.ui.SimpleTextAttributes;
-import com.intellij.ui.components.JBLabel;
-import com.intellij.ui.content.Content;
-import com.intellij.ui.content.ContentManager;
-import com.intellij.ui.content.ContentManagerAdapter;
-import com.intellij.ui.content.ContentManagerEvent;
-import com.intellij.ui.tabs.TabInfo;
-import com.intellij.util.ui.UIUtil;
+import com.intellij.ui.content.*;
 import icons.FlutterIcons;
 import io.flutter.FlutterBundle;
 import io.flutter.FlutterInitializer;
-import io.flutter.FlutterUtils;
 import io.flutter.inspector.InspectorService;
 import io.flutter.run.daemon.FlutterApp;
 import io.flutter.run.daemon.FlutterDevice;
 import io.flutter.settings.FlutterSettings;
-import io.flutter.utils.AsyncUtils;
-import io.flutter.utils.EventStream;
-import io.flutter.utils.StreamSubscription;
 import io.flutter.utils.VmServiceListenerAdapter;
 import org.dartlang.vm.service.VmService;
 import org.dartlang.vm.service.element.Event;
@@ -57,39 +37,31 @@
 import org.jetbrains.annotations.Nullable;
 
 import javax.swing.*;
-import java.awt.*;
 import java.util.*;
-import java.util.List;
-import java.util.concurrent.CompletableFuture;
-
-import static io.flutter.utils.AsyncUtils.whenCompleteUiThread;
+
+// TODO(devoncarew): Display an fps graph.
+
+// TODO(devoncarew): Ensure all actions in this class send analytics.
 
 @com.intellij.openapi.components.State(
   name = "FlutterView",
   storages = {@Storage("$WORKSPACE_FILE$")}
 )
+
+
 public class FlutterView implements PersistentStateComponent<FlutterViewState>, Disposable {
-
-  private static final Logger LOG = Logger.getInstance(FlutterView.class);
 
   private static class PerAppState {
     ArrayList<FlutterViewAction> flutterViewActions = new ArrayList<>();
     ArrayList<InspectorPanel> inspectorPanels = new ArrayList<>();
-    JBRunnerTabs tabs;
-    Content content;
+    ArrayList<Content> contents = new ArrayList<>();
     boolean sendRestartNotificationOnNextFrame = false;
   }
 
   public static final String TOOL_WINDOW_ID = "Flutter Inspector";
 
-  public static final String WIDGET_TAB_LABEL = "Widgets";
-  public static final String RENDER_TAB_LABEL = "Render Tree";
-  public static final String PERFORMANCE_TAB_LABEL = "Performance";
-
-  protected final EventStream<Boolean> shouldAutoHorizontalScroll = new EventStream<>(FlutterViewState.AUTO_SCROLL_DEFAULT);
-  protected final EventStream<Boolean> highlightNodesShownInBothTrees =
-    new EventStream<>(FlutterViewState.HIGHLIGHT_NODES_SHOWN_IN_BOTH_TREES_DEFAULT);
-
+  public static final String WIDGET_TREE_LABEL = "Widgets";
+  public static final String RENDER_TREE_LABEL = "Render Tree";
 
   @NotNull
   private final FlutterViewState state = new FlutterViewState();
@@ -97,69 +69,38 @@
   @NotNull
   private final Project myProject;
 
+  private String restoreToolWindowId;
+
   private final Map<FlutterApp, PerAppState> perAppViewState = new HashMap<>();
-
-  private Content emptyContent;
 
   public FlutterView(@NotNull Project project) {
     myProject = project;
-
-    shouldAutoHorizontalScroll.listen(state::setShouldAutoScroll);
-    highlightNodesShownInBothTrees.listen(state::setHighlightNodesShownInBothTrees);
   }
 
   @Override
   public void dispose() {
-    Disposer.dispose(this);
   }
 
   @NotNull
   @Override
   public FlutterViewState getState() {
-    return state;
-  }
-
-  @NotNull
-  public Project getProject() {
-    return myProject;
-  }
-
-  @Override
-  public void loadState(@NotNull FlutterViewState state) {
+    return this.state;
+  }
+
+  @Override
+  public void loadState(FlutterViewState state) {
     this.state.copyFrom(state);
-
-    shouldAutoHorizontalScroll.setValue(this.state.getShouldAutoScroll());
-    highlightNodesShownInBothTrees.setValue(this.state.getHighlightNodesShownInBothTrees());
-  }
-
-  void initToolWindow(ToolWindow window) {
-    if (window.isDisposed()) return;
-
-    // Add a feedback button.
-    if (window instanceof ToolWindowEx) {
-      final AnAction sendFeedbackAction = new AnAction("Send Feedback", "Send Feedback", FlutterIcons.Feedback) {
-        @Override
-        public void actionPerformed(AnActionEvent event) {
-          BrowserUtil.browse("https://goo.gl/WrMB43");
-        }
-      };
-
-      ((ToolWindowEx)window).setTitleActions(sendFeedbackAction);
-    }
-
-    displayEmptyContent(window);
-  }
-
-  private DefaultActionGroup createToolbar(@NotNull ToolWindow toolWindow,
-                                           @NotNull FlutterApp app,
-                                           Disposable parentDisposable,
-                                           InspectorService inspectorService) {
+  }
+
+  public void initToolWindow(ToolWindow window) {
+    window.setToHideOnEmptyContent(true);
+    // TODO(jacobr): add a message explaining the empty contents if the user
+    // manually opens the window when there is not yet a running app.
+  }
+
+  private DefaultActionGroup createToolbar(@NotNull ToolWindow toolWindow, FlutterApp app) {
     final DefaultActionGroup toolbarGroup = new DefaultActionGroup();
     toolbarGroup.add(registerAction(new ToggleInspectModeAction(app)));
-    if (inspectorService != null) {
-      toolbarGroup.addSeparator();
-      toolbarGroup.add(registerAction(new ForceRefreshAction(app, inspectorService)));
-    }
     toolbarGroup.addSeparator();
     toolbarGroup.add(registerAction(new DebugDrawAction(app)));
     toolbarGroup.add(registerAction(new TogglePlatformAction(app)));
@@ -167,7 +108,8 @@
     toolbarGroup.addSeparator();
     toolbarGroup.add(registerAction(new OpenTimelineViewAction(app)));
     toolbarGroup.add(registerAction(new OpenObservatoryAction(app)));
-
+    toolbarGroup.addSeparator();
+    toolbarGroup.add(new OverflowActionsAction(this, app));
     return toolbarGroup;
   }
 
@@ -181,164 +123,39 @@
   }
 
   private PerAppState getOrCreateStateForApp(FlutterApp app) {
-    return perAppViewState.computeIfAbsent(app, k -> new PerAppState());
-  }
-
-  private void addInspector(FlutterApp app, @Nullable InspectorService inspectorService, ToolWindow toolWindow) {
-    final ContentManager contentManager = toolWindow.getContentManager();
-    final SimpleToolWindowPanel toolWindowPanel = new SimpleToolWindowPanel(true);
-    final JBRunnerTabs runnerTabs = new JBRunnerTabs(myProject, ActionManager.getInstance(), null, this);
-    runnerTabs.setSelectionChangeHandler(this::onTabSelectionChange);
-    final List<FlutterDevice> existingDevices = new ArrayList<>();
-    for (FlutterApp otherApp : perAppViewState.keySet()) {
-      existingDevices.add(otherApp.device());
-    }
-    final JPanel tabContainer = new JPanel(new BorderLayout());
-    final Content content = contentManager.getFactory().createContent(null, app.device().getUniqueName(existingDevices), false);
-    tabContainer.add(runnerTabs.getComponent(), BorderLayout.CENTER);
-    content.setComponent(tabContainer);
-    content.putUserData(ToolWindow.SHOW_CONTENT_ICON, Boolean.TRUE);
-    content.setIcon(FlutterIcons.Phone);
-    contentManager.addContent(content);
-    final PerAppState state = getOrCreateStateForApp(app);
-    assert (state.content == null);
-    state.content = content;
-    state.tabs = runnerTabs;
-
-    final DefaultActionGroup toolbarGroup = createToolbar(toolWindow, app, runnerTabs, inspectorService);
-    toolWindowPanel.setToolbar(ActionManager.getInstance().createActionToolbar("FlutterViewToolbar", toolbarGroup, true).getComponent());
-
-    toolbarGroup.add(new OverflowAction(this, app));
-
-    final ActionToolbar toolbar = ActionManager.getInstance().createActionToolbar("InspectorToolbar", toolbarGroup, true);
-    final JComponent toolbarComponent = toolbar.getComponent();
-    toolbarComponent.setBorder(IdeBorderFactory.createBorder(SideBorder.BOTTOM));
-    tabContainer.add(toolbarComponent, BorderLayout.NORTH);
-
-    final boolean debugConnectionAvailable = app.getLaunchMode().supportsDebugConnection();
-    final boolean hasInspectorService = inspectorService != null;
-
-    // If the inspector is available (non-profile mode), then show it.
-    if (debugConnectionAvailable) {
-      if (hasInspectorService) {
-        final boolean detailsSummaryViewSupported = inspectorService.isDetailsSummaryViewSupported();
-        addInspectorPanel(WIDGET_TAB_LABEL, runnerTabs, state, InspectorService.FlutterTreeType.widget, app, inspectorService, toolWindow,
-                          toolbarGroup, true, detailsSummaryViewSupported);
-        addInspectorPanel(RENDER_TAB_LABEL, runnerTabs, state, InspectorService.FlutterTreeType.renderObject, app, inspectorService,
-                          toolWindow,
-                          toolbarGroup, false, false);
-      }
-      else {
-        // If in profile mode, add disabled tabs for the inspector.
-        addDisabledTab(WIDGET_TAB_LABEL, runnerTabs, app, toolbarGroup);
-        addDisabledTab(RENDER_TAB_LABEL, runnerTabs, app, toolbarGroup);
-      }
-
-      addPerformanceTab(runnerTabs, app, !hasInspectorService);
-    }
-    else {
-      // Add a message about the inspector not being available in release mode.
-      final JBLabel label = new JBLabel("Inspector not available in release mode", SwingConstants.CENTER);
-      label.setForeground(UIUtil.getLabelDisabledForeground());
-      tabContainer.add(label, BorderLayout.CENTER);
-    }
-  }
-
-  private ActionCallback onTabSelectionChange(TabInfo info, boolean requestFocus, @NotNull ActiveRunnable doChangeSelection) {
-    if (info.getComponent() instanceof InspectorTabPanel) {
-      final InspectorTabPanel panel = (InspectorTabPanel)info.getComponent();
-      panel.setVisibleToUser(true);
-    }
-
-    final TabInfo previous = info.getPreviousSelection();
-
-    // Track analytics for explicit inspector tab selections.
-    // (The initial selection will have no previous, so we filter that out.)
-    if (previous != null) {
-      FlutterInitializer.getAnalytics().sendScreenView(
-        FlutterView.TOOL_WINDOW_ID.toLowerCase() + "/" + info.getText().toLowerCase());
-    }
-
-    if (previous != null && previous.getComponent() instanceof InspectorTabPanel) {
-      final InspectorTabPanel panel = (InspectorTabPanel)previous.getComponent();
-      panel.setVisibleToUser(false);
-    }
-    return doChangeSelection.run();
-  }
-
-  public void switchToRenderTree(FlutterApp app) {
-    final PerAppState state = perAppViewState.get(app);
-    for (TabInfo tabInfo : state.tabs.getTabs()) {
-      if (tabInfo.getComponent() instanceof InspectorPanel) {
-        final InspectorPanel panel = (InspectorPanel)tabInfo.getComponent();
-        if (panel.getTreeType() == InspectorService.FlutterTreeType.renderObject) {
-          state.tabs.select(tabInfo, true);
-          return;
-        }
-      }
-    }
+    PerAppState state = perAppViewState.get(app);
+    if (state == null) {
+      state = new PerAppState();
+      perAppViewState.put(app, state);
+    }
+    return state;
   }
 
   private void addInspectorPanel(String displayName,
-                                 JBRunnerTabs tabs,
-                                 PerAppState state,
                                  InspectorService.FlutterTreeType treeType,
                                  FlutterApp flutterApp,
-                                 InspectorService inspectorService,
                                  @NotNull ToolWindow toolWindow,
                                  DefaultActionGroup toolbarGroup,
-                                 boolean selectedTab,
-                                 boolean useSummaryTree) {
-    final InspectorPanel inspectorPanel = new InspectorPanel(
-      this,
-      flutterApp,
-      inspectorService,
-      flutterApp::isSessionActive,
-      treeType,
-      useSummaryTree,
-      // TODO(jacobr): support the summary tree view for the RenderObject
-      // tree instead of forcing the legacy view for the RenderObject tree.
-      treeType != InspectorService.FlutterTreeType.widget || !inspectorService.isDetailsSummaryViewSupported(),
-      shouldAutoHorizontalScroll,
-      highlightNodesShownInBothTrees
-    );
-    final TabInfo tabInfo = new TabInfo(inspectorPanel)
-      .append(displayName, SimpleTextAttributes.REGULAR_ATTRIBUTES);
-    tabs.addTab(tabInfo);
-    state.inspectorPanels.add(inspectorPanel);
-    if (selectedTab) {
-      tabs.select(tabInfo, false);
-    }
-  }
-
-  private void addDisabledTab(String displayName,
-                              JBRunnerTabs runnerTabs,
-                              FlutterApp app,
-                              DefaultActionGroup toolbarGroup) {
-    final JPanel panel = new JPanel(new BorderLayout());
-    final JBLabel label = new JBLabel("Widget info not available in profile mode", SwingConstants.CENTER);
-    label.setForeground(UIUtil.getLabelDisabledForeground());
-    panel.add(label, BorderLayout.CENTER);
-
-    final TabInfo tabInfo = new TabInfo(panel)
-      .append(displayName, SimpleTextAttributes.GRAYED_ATTRIBUTES);
-    runnerTabs.addTab(tabInfo);
-  }
-
-  private void addPerformanceTab(JBRunnerTabs runnerTabs,
-                                 FlutterApp app,
-                                 boolean selectedTab) {
-    final InspectorPerfTab perfTab = new InspectorPerfTab(runnerTabs, app);
-    final TabInfo tabInfo = new TabInfo(perfTab)
-      .append(PERFORMANCE_TAB_LABEL, SimpleTextAttributes.REGULAR_ATTRIBUTES);
-    runnerTabs.addTab(tabInfo);
-    if (selectedTab) {
-      runnerTabs.select(tabInfo, false);
-    }
-
-    if (!selectedTab) {
-      assert app.getPerfService() != null;
-      app.getPerfService().pausePolling();
+                                 boolean selectedContent) {
+    {
+      final ContentManager contentManager = toolWindow.getContentManager();
+      final ContentFactory contentFactory = ContentFactory.SERVICE.getInstance();
+      final Content content = contentFactory.createContent(null, displayName, false);
+      content.setCloseable(true);
+      final SimpleToolWindowPanel windowPanel = new SimpleToolWindowPanel(true, true);
+      content.setComponent(windowPanel);
+
+      final InspectorPanel inspectorPanel = new InspectorPanel(this, flutterApp, flutterApp::isSessionActive, treeType);
+      windowPanel.setContent(inspectorPanel);
+      windowPanel.setToolbar(ActionManager.getInstance().createActionToolbar("FlutterViewToolbar", toolbarGroup, true).getComponent());
+      contentManager.addContent(content);
+      final PerAppState state = getOrCreateStateForApp(flutterApp);
+      state.contents.add(content);
+      if (selectedContent) {
+        contentManager.setSelectedContent(content);
+      }
+
+      state.inspectorPanels.add(inspectorPanel);
     }
   }
 
@@ -346,31 +163,13 @@
    * Called when a debug connection starts.
    */
   public void debugActive(@NotNull FlutterViewMessages.FlutterDebugEvent event) {
-    final FlutterApp app = event.app;
-
-    if (app.getMode().isProfiling() || app.getLaunchMode().isProfiling()) {
-      ApplicationManager.getApplication().invokeLater(() -> {
-        debugActiveHelper(app, null);
-      });
-    }
-    else {
-      whenCompleteUiThread(
-        InspectorService.create(app, app.getFlutterDebugProcess(), app.getVmService()),
-        (InspectorService inspectorService, Throwable throwable) -> {
-          if (throwable != null) {
-            LOG.warn(throwable);
-            return;
-          }
-          debugActiveHelper(app, inspectorService);
-        });
-    }
-  }
-
-  private void debugActiveHelper(@NotNull FlutterApp app, @Nullable InspectorService inspectorService) {
     if (FlutterSettings.getInstance().isOpenInspectorOnAppLaunch()) {
       autoActivateToolWindow();
     }
 
+    final FlutterApp app = event.app;
+    assert (app != null);
+
     final ToolWindowManager toolWindowManager = ToolWindowManager.getInstance(myProject);
     if (!(toolWindowManager instanceof ToolWindowManagerEx)) {
       return;
@@ -381,17 +180,14 @@
       return;
     }
 
-    if (isDisplayingEmptyContent()) {
-      removeEmptyContent(toolWindow);
-    }
-
-    toolWindow.setIcon(ExecutionUtil.getLiveIndicator(FlutterIcons.Flutter_13));
+    final DefaultActionGroup toolbarGroup = createToolbar(toolWindow, app);
+
+    addInspectorPanel(WIDGET_TREE_LABEL, InspectorService.FlutterTreeType.widget, app, toolWindow, toolbarGroup, true);
+    addInspectorPanel(RENDER_TREE_LABEL, InspectorService.FlutterTreeType.renderObject, app, toolWindow, toolbarGroup, false);
 
     listenForRenderTreeActivations(toolWindow);
 
-    addInspector(app, inspectorService, toolWindow);
-
-    app.getVmService().addVmServiceListener(new VmServiceListenerAdapter() {
+    event.vmService.addVmServiceListener(new VmServiceListenerAdapter() {
       @Override
       public void connectionOpened() {
         onAppChanged(app);
@@ -399,6 +195,7 @@
 
       @Override
       public void received(String streamId, Event event) {
+        // Note: we depend here on the streamListen("Extension") call in InspectorService.
         if (StringUtil.equals(streamId, VmService.EXTENSION_STREAM_ID)) {
           if (StringUtil.equals("Flutter.Frame", event.getExtensionKind())) {
             handleFlutterFrame(app);
@@ -409,16 +206,17 @@
       @Override
       public void connectionClosed() {
         ApplicationManager.getApplication().invokeLater(() -> {
-          if (toolWindow.isDisposed()) return;
           final ContentManager contentManager = toolWindow.getContentManager();
           onAppChanged(app);
           final PerAppState state = perAppViewState.remove(app);
-          if (state != null && state.content != null) {
-            contentManager.removeContent(state.content, true);
+          if (state != null) {
+            for (Content content : state.contents) {
+              contentManager.removeContent(content, true);
+            }
           }
           if (perAppViewState.isEmpty()) {
             // No more applications are running.
-            displayEmptyContent(toolWindow);
+            restorePreviousToolWindow();
           }
         });
       }
@@ -442,42 +240,6 @@
     });
   }
 
-  private void displayEmptyContent(ToolWindow toolWindow) {
-    // There's a possible race here where the tool window gets disposed while we're displaying contents.
-    if (toolWindow.isDisposed()) {
-      return;
-    }
-
-    toolWindow.setIcon(FlutterIcons.Flutter_13);
-
-    // TODO(devoncarew): Remove this when we no longer support 2017.3.
-    // https://github.com/flutter/flutter-intellij/issues/2029
-    if (FlutterUtils.is2017_3()) {
-      return;
-    }
-
-    // Display a 'No running applications' message.
-    final ContentManager contentManager = toolWindow.getContentManager();
-    final JPanel panel = new JPanel(new BorderLayout());
-    final JLabel label = new JLabel("No running applications", SwingConstants.CENTER);
-    label.setForeground(UIUtil.getLabelDisabledForeground());
-    panel.add(label, BorderLayout.CENTER);
-    emptyContent = contentManager.getFactory().createContent(panel, null, false);
-    contentManager.addContent(emptyContent);
-  }
-
-  private boolean isDisplayingEmptyContent() {
-    return emptyContent != null;
-  }
-
-  private void removeEmptyContent(ToolWindow toolWindow) {
-    if (emptyContent != null) {
-      final ContentManager contentManager = toolWindow.getContentManager();
-      contentManager.removeContent(emptyContent, true);
-      emptyContent = null;
-    }
-  }
-
   private static void listenForRenderTreeActivations(@NotNull ToolWindow toolWindow) {
     final ContentManager contentManager = toolWindow.getContentManager();
     contentManager.addContentManagerListener(new ContentManagerAdapter() {
@@ -486,10 +248,10 @@
         final ContentManagerEvent.ContentOperation operation = event.getOperation();
         if (operation == ContentManagerEvent.ContentOperation.add) {
           final String name = event.getContent().getTabName();
-          if (Objects.equals(name, RENDER_TAB_LABEL)) {
+          if (Objects.equals(name, RENDER_TREE_LABEL)) {
             FlutterInitializer.getAnalytics().sendEvent("inspector", "renderTreeSelected");
           }
-          else if (Objects.equals(name, WIDGET_TAB_LABEL)) {
+          else if (Objects.equals(name, WIDGET_TREE_LABEL)) {
             FlutterInitializer.getAnalytics().sendEvent("inspector", "widgetTreeSelected");
           }
         }
@@ -544,11 +306,14 @@
     }
 
     if (perAppViewState.isEmpty()) {
+      toolWindow.setIcon(FlutterIcons.Flutter_13);
       notifyActionsAppStopped(app);
     }
     else {
+      toolWindow.setIcon(ExecutionUtil.getLiveIndicator(FlutterIcons.Flutter_13));
       notifyActionsAppStarted(app);
     }
+
 
     final PerAppState state = getStateForApp(app);
     if (state != null) {
@@ -567,12 +332,42 @@
       return;
     }
 
+    restoreToolWindowId = null;
+
     final ToolWindow flutterToolWindow = toolWindowManager.getToolWindow(FlutterView.TOOL_WINDOW_ID);
     if (flutterToolWindow.isVisible()) {
       return;
     }
 
+    final ToolWindowManagerEx toolWindowManagerEx = (ToolWindowManagerEx)toolWindowManager;
+
+    for (String id : toolWindowManagerEx.getIdsOn(flutterToolWindow.getAnchor())) {
+      final ToolWindow toolWindow = toolWindowManagerEx.getToolWindow(id);
+      if (toolWindow.isVisible()) {
+        restoreToolWindowId = id;
+      }
+    }
+
     flutterToolWindow.show(null);
+  }
+
+  private void restorePreviousToolWindow() {
+    if (restoreToolWindowId == null) {
+      return;
+    }
+
+    ApplicationManager.getApplication().invokeLater(() -> {
+      final ToolWindowManager toolWindowManager = ToolWindowManager.getInstance(myProject);
+      final ToolWindow flutterToolWindow = toolWindowManager.getToolWindow(FlutterView.TOOL_WINDOW_ID);
+
+      // Show this view iff the flutter view is the one still visible.
+      if (flutterToolWindow.isVisible()) {
+        final ToolWindow toolWindow = toolWindowManager.getToolWindow(restoreToolWindowId);
+        toolWindow.show(null);
+      }
+
+      restoreToolWindowId = null;
+    });
   }
 }
 
@@ -580,8 +375,6 @@
   DebugDrawAction(@NotNull FlutterApp app) {
     super(app, FlutterBundle.message("flutter.view.debugPaint.text"), FlutterBundle.message("flutter.view.debugPaint.description"),
           AllIcons.General.TbShown);
-
-    setExtensionCommand("ext.flutter.debugPaint");
   }
 
   protected void perform(AnActionEvent event) {
@@ -604,8 +397,6 @@
 class PerformanceOverlayAction extends FlutterViewToggleableAction {
   PerformanceOverlayAction(@NotNull FlutterApp app) {
     super(app, "Toggle Performance Overlay", "Toggle Performance Overlay", AllIcons.Modules.Library);
-
-    setExtensionCommand("ext.flutter.showPerformanceOverlay");
   }
 
   protected void perform(@Nullable AnActionEvent event) {
@@ -660,37 +451,13 @@
 
 class TogglePlatformAction extends FlutterViewAction {
   private Boolean isCurrentlyAndroid;
-  CompletableFuture<Boolean> cachedHasExtensionFuture;
-  private StreamSubscription<Boolean> subscription;
 
   TogglePlatformAction(@NotNull FlutterApp app) {
-    super(app, FlutterBundle.message("flutter.view.togglePlatform.text"),
-          FlutterBundle.message("flutter.view.togglePlatform.description"),
+    super(app, FlutterBundle.message("flutter.view.togglePlatform.text"), FlutterBundle.message("flutter.view.togglePlatform.description"),
           AllIcons.RunConfigurations.Application);
   }
 
   @Override
-<<<<<<< HEAD
-  public void update(@NotNull AnActionEvent e) {
-    if (!app.isSessionActive()) {
-      if (subscription != null) {
-        subscription.dispose();
-        subscription = null;
-      }
-      e.getPresentation().setEnabled(false);
-      return;
-    }
-
-    if (subscription == null) {
-      subscription = app.hasServiceExtension("ext.flutter.platformOverride", (enabled) -> {
-        e.getPresentation().setEnabled(app.isSessionActive() && enabled);
-      });
-    }
-  }
-
-  @Override
-=======
->>>>>>> f08691d9
   public void perform(AnActionEvent event) {
     if (app.isSessionActive()) {
       app.togglePlatform().thenAccept(isAndroid -> {
@@ -722,8 +489,6 @@
 class RepaintRainbowAction extends FlutterViewToggleableAction {
   RepaintRainbowAction(@NotNull FlutterApp app) {
     super(app, "Enable Repaint Rainbow");
-
-    setExtensionCommand("ext.flutter.repaintRainbow");
   }
 
   protected void perform(@Nullable AnActionEvent event) {
@@ -746,8 +511,6 @@
 class TimeDilationAction extends FlutterViewToggleableAction {
   TimeDilationAction(@NotNull FlutterApp app) {
     super(app, "Enable Slow Animations");
-
-    setExtensionCommand("ext.flutter.timeDilation");
   }
 
   protected void perform(@Nullable AnActionEvent event) {
@@ -768,12 +531,10 @@
 class ToggleInspectModeAction extends FlutterViewToggleableAction {
   ToggleInspectModeAction(@NotNull FlutterApp app) {
     super(app, "Toggle Select Widget Mode", "Toggle Select Widget Mode", AllIcons.General.LocateHover);
-
-    setExtensionCommand("ext.flutter.debugWidgetInspector");
   }
 
   protected void perform(AnActionEvent event) {
-    if (app.isSessionActive()) {
+    if (app != null && app.isSessionActive()) {
       app.callBooleanExtension("ext.flutter.debugWidgetInspector", isSelected());
 
       // If toggling inspect mode on, bring all devices to the foreground.
@@ -794,46 +555,9 @@
   }
 }
 
-class ForceRefreshAction extends FlutterViewAction {
-  final @NotNull InspectorService inspectorService;
-
-  private boolean enabled = true;
-
-  ForceRefreshAction(@NotNull FlutterApp app, @NotNull InspectorService inspectorService) {
-    super(app, "Refresh Widget Info", "Refresh Widget Info", AllIcons.Actions.ForceRefresh);
-
-    this.inspectorService = inspectorService;
-  }
-
-  private void setEnabled(AnActionEvent event, boolean enabled) {
-    this.enabled = enabled;
-
-    update(event);
-  }
-
-  protected void perform(final AnActionEvent event) {
-    if (app.isSessionActive()) {
-      setEnabled(event, false);
-
-      final CompletableFuture<?> future = inspectorService.forceRefresh();
-
-      AsyncUtils.whenCompleteUiThread(future, (o, throwable) -> {
-        setEnabled(event, true);
-      });
-    }
-  }
-
-  @Override
-  public void update(@NotNull AnActionEvent e) {
-    e.getPresentation().setEnabled(app.isSessionActive() && enabled);
-  }
-}
-
 class HideSlowBannerAction extends FlutterViewToggleableAction {
   HideSlowBannerAction(@NotNull FlutterApp app) {
-    super(app, "Hide Debug Mode Banner");
-
-    setExtensionCommand("ext.flutter.debugAllowBanner");
+    super(app, "Hide Slow Mode Banner");
   }
 
   @Override
@@ -851,26 +575,12 @@
     if (isSelected()) {
       perform(null);
     }
-  }
-}
-
-class AutoHorizontalScrollAction extends FlutterViewLocalToggleableAction {
-  AutoHorizontalScrollAction(@NotNull FlutterApp app, EventStream<Boolean> value) {
-    super(app, "Auto horizontal scroll", value);
-  }
-}
-
-class HighlightNodesShownInBothTrees extends FlutterViewLocalToggleableAction {
-  HighlightNodesShownInBothTrees(@NotNull FlutterApp app, EventStream<Boolean> value) {
-    super(app, "Highlight nodes displayed in both trees", value);
   }
 }
 
 class ShowPaintBaselinesAction extends FlutterViewToggleableAction {
   ShowPaintBaselinesAction(@NotNull FlutterApp app) {
     super(app, "Show Paint Baselines");
-
-    setExtensionCommand("ext.flutter.debugPaintBaselinesEnabled");
   }
 
   @Override
@@ -891,74 +601,12 @@
   }
 }
 
-class OverflowAction extends AnAction implements RightAlignedToolbarAction {
+class OverflowActionsAction extends AnAction implements CustomComponentAction {
   private final @NotNull FlutterApp app;
   private final DefaultActionGroup myActionGroup;
 
-  public OverflowAction(@NotNull FlutterView view, @NotNull FlutterApp app) {
+  public OverflowActionsAction(@NotNull FlutterView view, FlutterApp app) {
     super("Additional actions", null, AllIcons.General.Gear);
-
-    this.app = app;
-
-    myActionGroup = createPopupActionGroup(view, app);
-  }
-
-  ActionButton getActionButton() {
-    final Presentation presentation = getTemplatePresentation().clone();
-    final ActionButton actionButton = new ActionButton(
-      this,
-      presentation,
-      ActionPlaces.UNKNOWN,
-      ActionToolbar.DEFAULT_MINIMUM_BUTTON_SIZE
-    );
-    presentation.putClientProperty("button", actionButton);
-    return actionButton;
-  }
-
-  @Override
-  public final void update(AnActionEvent e) {
-    e.getPresentation().setEnabled(app.isSessionActive());
-  }
-
-  @Override
-  public void actionPerformed(AnActionEvent e) {
-    final Presentation presentation = e.getPresentation();
-    JComponent component = (JComponent)presentation.getClientProperty("button");
-    if (component == null && e.getInputEvent().getSource() instanceof JComponent) {
-      component = (JComponent)e.getInputEvent().getSource();
-    }
-    if (component == null) {
-      return;
-    }
-    final ActionPopupMenu popupMenu = ActionManager.getInstance().createActionPopupMenu(
-      ActionPlaces.UNKNOWN,
-      myActionGroup);
-    popupMenu.getComponent().show(component, component.getWidth(), 0);
-  }
-
-  private static DefaultActionGroup createPopupActionGroup(FlutterView view, FlutterApp app) {
-    final DefaultActionGroup group = new DefaultActionGroup();
-
-    group.add(view.registerAction(new ShowPaintBaselinesAction(app)));
-    group.addSeparator();
-    group.add(view.registerAction(new RepaintRainbowAction(app)));
-    group.add(view.registerAction(new TimeDilationAction(app)));
-    group.addSeparator();
-    group.add(view.registerAction(new HideSlowBannerAction(app)));
-    group.addSeparator();
-    group.add(view.registerAction(new AutoHorizontalScrollAction(app, view.shouldAutoHorizontalScroll)));
-    group.add(view.registerAction(new HighlightNodesShownInBothTrees(app, view.highlightNodesShownInBothTrees)));
-
-    return group;
-  }
-}
-
-class ObservatoryActionGroup extends AnAction implements CustomComponentAction {
-  private final @NotNull FlutterApp app;
-  private final DefaultActionGroup myActionGroup;
-
-  public ObservatoryActionGroup(@NotNull FlutterView view, @NotNull FlutterApp app) {
-    super("Observatory actions", null, FlutterIcons.OpenObservatoryGroup);
 
     this.app = app;
 
@@ -997,8 +645,14 @@
 
   private static DefaultActionGroup createPopupActionGroup(FlutterView view, FlutterApp app) {
     final DefaultActionGroup group = new DefaultActionGroup();
-    group.add(view.registerAction(new OpenTimelineViewAction(app)));
-    group.add(view.registerAction(new OpenObservatoryAction(app)));
+
+    group.add(view.registerAction(new ShowPaintBaselinesAction(app)));
+    group.addSeparator();
+    group.add(view.registerAction(new RepaintRainbowAction(app)));
+    group.add(view.registerAction(new TimeDilationAction(app)));
+    group.addSeparator();
+    group.add(view.registerAction(new HideSlowBannerAction(app)));
+
     return group;
   }
-}
+}