/*
 * Copyright 2017 The Chromium Authors. All rights reserved.
 * Use of this source code is governed by a BSD-style license that can be
 * found in the LICENSE file.
 */
package io.flutter.view;

import com.intellij.execution.runners.ExecutionUtil;
import com.intellij.execution.ui.ConsoleViewContentType;
import com.intellij.icons.AllIcons;
import com.intellij.ide.browsers.BrowserLauncher;
import com.intellij.openapi.Disposable;
import com.intellij.openapi.actionSystem.*;
import com.intellij.openapi.actionSystem.ex.CustomComponentAction;
import com.intellij.openapi.actionSystem.impl.ActionButton;
import com.intellij.openapi.application.ApplicationManager;
import com.intellij.openapi.components.PersistentStateComponent;
import com.intellij.openapi.components.Storage;
import com.intellij.openapi.project.Project;
import com.intellij.openapi.ui.SimpleToolWindowPanel;
import com.intellij.openapi.util.Computable;
import com.intellij.openapi.wm.ToolWindow;
import com.intellij.openapi.wm.ToolWindowManager;
import com.intellij.openapi.wm.ex.ToolWindowManagerEx;
import com.intellij.ui.content.Content;
import com.intellij.ui.content.ContentFactory;
import com.intellij.ui.content.ContentManager;
import icons.FlutterIcons;
import io.flutter.FlutterBundle;
import io.flutter.inspector.InspectorService;
import io.flutter.run.daemon.FlutterApp;
import io.flutter.run.daemon.FlutterDevice;
import io.flutter.settings.FlutterSettings;
import io.flutter.utils.VmServiceListenerAdapter;
import org.jetbrains.annotations.NotNull;
import org.jetbrains.annotations.Nullable;

import javax.swing.*;
import java.util.ArrayList;
import java.util.HashMap;
import java.util.Map;

// TODO(devoncarew): Display an fps graph.
// TODO(devoncarew): The toggle settings can get out of sync with the runtime, after full
//                   restarts or on new app launches. We need to query the framework and /
//                   or listen to change events from the framework.

@com.intellij.openapi.components.State(
  name = "FlutterView",
  storages = {@Storage("$WORKSPACE_FILE$")}
)
public class FlutterView implements PersistentStateComponent<FlutterViewState>, Disposable {
  public static final String TOOL_WINDOW_ID = "Flutter Inspector";

  @NotNull
  private final FlutterViewState state = new FlutterViewState();

  @NotNull
  private final Project myProject;

  private String restoreToolWindowId;

  @Nullable
  FlutterApp app;

  private final ArrayList<InspectorPanel> inspectorPanels = new ArrayList<>();

  public FlutterView(@NotNull Project project) {
    myProject = project;
  }

  @Override
  public void dispose() {
  }

  @NotNull
  @Override
  public FlutterViewState getState() {
    return this.state;
  }

  @Override
  public void loadState(FlutterViewState state) {
    this.state.copyFrom(state);
  }

  public void initToolWindow(@NotNull ToolWindow toolWindow) {
    final ContentFactory contentFactory = ContentFactory.SERVICE.getInstance();

    final DefaultActionGroup toolbarGroup = new DefaultActionGroup();
    toolbarGroup.add(new ToggleInspectModeAction(this));
    toolbarGroup.addSeparator();
    toolbarGroup.add(new DebugDrawAction(this));
    toolbarGroup.add(new TogglePlatformAction(this));
    toolbarGroup.addSeparator();
    toolbarGroup.add(new OpenObservatoryAction(this));
    toolbarGroup.addSeparator();
    toolbarGroup.add(new OverflowActionsAction(this));

    addInspectorPanel("Widgets", InspectorService.FlutterTreeType.widget, toolWindow, toolbarGroup, true);
    addInspectorPanel("Render Tree", InspectorService.FlutterTreeType.renderObject, toolWindow, toolbarGroup, false);
  }

  private void addInspectorPanel(String displayName,
                                 InspectorService.FlutterTreeType treeType,
                                 @NotNull ToolWindow toolWindow,
                                 DefaultActionGroup toolbarGroup,
                                 boolean selectedContent) {
    {
      final ContentManager contentManager = toolWindow.getContentManager();
      final ContentFactory contentFactory = ContentFactory.SERVICE.getInstance();
      final Computable<Boolean> isSessionActive = () -> {
        final FlutterApp app = getFlutterApp();
        return app != null && app.isStarted() && app.getFlutterDebugProcess().getVmConnected() &&
               !app.getFlutterDebugProcess().getSession().isStopped();
      };

      final Content content = contentFactory.createContent(null, displayName, false);
      content.setCloseable(true);
      final SimpleToolWindowPanel windowPanel = new SimpleToolWindowPanel(true, true);
      content.setComponent(windowPanel);

      final InspectorPanel inspectorPanel = new InspectorPanel(this, isSessionActive, treeType);
      windowPanel.setContent(inspectorPanel);
      windowPanel.setToolbar(ActionManager.getInstance().createActionToolbar("FlutterViewToolbar", toolbarGroup, true).getComponent());

      contentManager.addContent(content);
      if (selectedContent) {
        contentManager.setSelectedContent(content);
      }

      inspectorPanels.add(inspectorPanel);
    }
    //renderObjectWindowPanel.setToolbar(ActionManager.getInstance().createActionToolbar("FlutterViewToolbar", toolbarGroup, true).getComponent());
  }

  /**
   * Called when a debug connection starts.
   */
  public void debugActive(@NotNull FlutterViewMessages.FlutterDebugEvent event) {
    if (FlutterSettings.getInstance().isOpenInspectorOnAppLaunch()) {
      autoActivateToolWindow();
    }

    this.app = event.app;

    event.vmService.addVmServiceListener(new VmServiceListenerAdapter() {
      @Override
      public void connectionOpened() {
        onAppChanged();
      }

      @Override
      public void connectionClosed() {
        FlutterView.this.app = null;
        onAppChanged();
        restorePreviousToolWindow();
      }
    });

    onAppChanged();
  }

  @Nullable
  FlutterApp getFlutterApp() {
    return app;
  }

  private void onAppChanged() {
    ApplicationManager.getApplication().invokeLater(() -> {
      if (myProject.isDisposed()) {
        return;
      }

      final ToolWindow toolWindow = ToolWindowManager.getInstance(myProject).getToolWindow(TOOL_WINDOW_ID);
      if (toolWindow == null) return;

      if (app == null) {
        toolWindow.setIcon(FlutterIcons.Flutter_13);
      }
      else {
        toolWindow.setIcon(ExecutionUtil.getLiveIndicator(FlutterIcons.Flutter_13));
      }

      for (InspectorPanel inspectorPanel : inspectorPanels) {
        inspectorPanel.onAppChanged();
        inspectorPanel.setEnabled(app != null);
      }
    });
  }

  private boolean hasFlutterApp() {
    return getFlutterApp() != null;
  }
<<<<<<< HEAD
=======

  /**
   * Activate the tool window; on app termination, restore any previously active tool window.
   */
  private void autoActivateToolWindow() {
    final ToolWindowManager toolWindowManager = ToolWindowManager.getInstance(myProject);
    if (!(toolWindowManager instanceof ToolWindowManagerEx)) {
      return;
    }

    restoreToolWindowId = null;

    final ToolWindow flutterToolWindow = toolWindowManager.getToolWindow(FlutterView.TOOL_WINDOW_ID);
    if (flutterToolWindow.isVisible()) {
      return;
    }

    final ToolWindowManagerEx toolWindowManagerEx = (ToolWindowManagerEx)toolWindowManager;

    for (String id : toolWindowManagerEx.getIdsOn(flutterToolWindow.getAnchor())) {
      final ToolWindow toolWindow = toolWindowManagerEx.getToolWindow(id);
      if (toolWindow.isVisible()) {
        restoreToolWindowId = id;
      }
    }

    flutterToolWindow.show(null);
  }

  private void restorePreviousToolWindow() {
    if (restoreToolWindowId == null) {
      return;
    }

    ApplicationManager.getApplication().invokeLater(() -> {
      final ToolWindowManager toolWindowManager = ToolWindowManager.getInstance(myProject);
      final ToolWindow flutterToolWindow = toolWindowManager.getToolWindow(FlutterView.TOOL_WINDOW_ID);

      // Show this view iff the flutter view is the one still visible.
      if (flutterToolWindow.isVisible()) {
        final ToolWindow toolWindow = toolWindowManager.getToolWindow(restoreToolWindowId);
        toolWindow.show(null);
      }

      restoreToolWindowId = null;
    });
  }

  /**
   * State for the view.
   */
  class State {
  }
>>>>>>> ddae3ae5
}

class DebugDrawAction extends AbstractToggleableAction {
  DebugDrawAction(@NotNull FlutterView view) {
    super(view, FlutterBundle.message("flutter.view.debugPaint.text"), FlutterBundle.message("flutter.view.debugPaint.description"),
          AllIcons.General.TbShown);
  }

  protected void perform(AnActionEvent event) {
    assert (view.getFlutterApp() != null);
    view.getFlutterApp().callBooleanExtension("ext.flutter.debugPaint", isSelected(event));
  }
}

class PerformanceOverlayAction extends AbstractToggleableAction {
  PerformanceOverlayAction(@NotNull FlutterView view) {
    super(view, "Show Performance Overlay");
  }

  protected void perform(AnActionEvent event) {
    assert (view.getFlutterApp() != null);
    view.getFlutterApp().callBooleanExtension("ext.flutter.showPerformanceOverlay", isSelected(event));
  }
}

class OpenObservatoryAction extends FlutterViewAction {
  OpenObservatoryAction(@NotNull FlutterView view) {
    super(view, FlutterBundle.message("open.observatory.action.text"), FlutterBundle.message("open.observatory.action.description"),
          FlutterIcons.OpenObservatory);
  }

  @Override
  public void actionPerformed(AnActionEvent event) {
    final FlutterApp app = view.getFlutterApp();
    if (app == null) {
      return;
    }

    final String url = app.getConnector().getBrowserUrl();
    if (url != null) {
      BrowserLauncher.getInstance().browse(url, null);
    }
  }
}

class TogglePlatformAction extends FlutterViewAction {
  TogglePlatformAction(@NotNull FlutterView view) {
    super(view, FlutterBundle.message("flutter.view.togglePlatform.text"), FlutterBundle.message("flutter.view.togglePlatform.description"),
          AllIcons.RunConfigurations.Application);
  }

  @Override
  public void actionPerformed(AnActionEvent event) {
    final FlutterApp app = view.getFlutterApp();
    if (app == null) {
      return;
    }

    app.togglePlatform().thenAccept(isAndroid -> {
      if (isAndroid == null) {
        return;
      }

      app.togglePlatform(!isAndroid).thenAccept(isNowAndroid -> {
        if (app.getConsole() != null && isNowAndroid != null) {
          app.getConsole().print(
            FlutterBundle.message("flutter.view.togglePlatform.output",
                                  isNowAndroid ? "Android" : "iOS"),
            ConsoleViewContentType.SYSTEM_OUTPUT);
        }
      });
    });
  }
}

class RepaintRainbowAction extends AbstractToggleableAction {
  RepaintRainbowAction(@NotNull FlutterView view) {
    super(view, "Enable Repaint Rainbow");
  }

  protected void perform(AnActionEvent event) {
    assert (view.getFlutterApp() != null);
    view.getFlutterApp().callBooleanExtension("ext.flutter.repaintRainbow", isSelected(event));
  }
}

class TimeDilationAction extends AbstractToggleableAction {
  TimeDilationAction(@NotNull FlutterView view) {
    super(view, "Enable Slow Animations");
  }

  protected void perform(AnActionEvent event) {
    final Map<String, Object> params = new HashMap<>();
    params.put("timeDilation", isSelected(event) ? 5.0 : 1.0);
    assert (view.getFlutterApp() != null);
    view.getFlutterApp().callServiceExtension("ext.flutter.timeDilation", params);
  }
}

class ToggleInspectModeAction extends AbstractToggleableAction {
  ToggleInspectModeAction(@NotNull FlutterView view) {
    super(view, "Toggle Select Widget Mode", "Toggle Select Widget Mode", AllIcons.General.LocateHover);
  }

  protected void perform(AnActionEvent event) {
    assert (view.getFlutterApp() != null);
    view.getFlutterApp().callBooleanExtension("ext.flutter.debugWidgetInspector", isSelected(event));

    // If toggling inspect mode on, bring any device to the foreground.
    if (isSelected(event)) {
      final FlutterDevice device = getDevice();
      if (device != null) {
        device.bringToFront();
      }
    }
  }
}

class HideSlowBannerAction extends AbstractToggleableAction {
  HideSlowBannerAction(@NotNull FlutterView view) {
    super(view, "Hide Slow Mode Banner");
  }

  @Override
  protected void perform(AnActionEvent event) {
    assert (view.getFlutterApp() != null);
    view.getFlutterApp().callBooleanExtension("ext.flutter.debugAllowBanner", !isSelected(event));
  }
}

class ShowPaintBaselinesAction extends AbstractToggleableAction {
  ShowPaintBaselinesAction(@NotNull FlutterView view) {
    super(view, "Show Paint Baselines");
  }

  @Override
  protected void perform(AnActionEvent event) {
    assert (view.getFlutterApp() != null);
    view.getFlutterApp().callBooleanExtension("ext.flutter.debugPaintBaselinesEnabled", isSelected(event));
  }
}

class OverflowActionsAction extends AnAction implements CustomComponentAction {
  private final @NotNull FlutterView view;
  private final DefaultActionGroup myActionGroup;

  public OverflowActionsAction(@NotNull FlutterView view) {
    super("Additional actions", null, AllIcons.General.Gear);

    this.view = view;

    myActionGroup = createPopupActionGroup(view);
  }

  @Override
  public final void update(AnActionEvent e) {
    final boolean hasFlutterApp = view.getFlutterApp() != null;
    e.getPresentation().setEnabled(hasFlutterApp);
  }

  @Override
  public void actionPerformed(AnActionEvent e) {
    final Presentation presentation = e.getPresentation();
    final JComponent button = (JComponent)presentation.getClientProperty("button");
    if (button == null) {
      return;
    }
    final ActionPopupMenu popupMenu = ActionManager.getInstance().createActionPopupMenu(
      ActionPlaces.UNKNOWN,
      myActionGroup);
    popupMenu.getComponent().show(button, button.getWidth(), 0);
  }

  @Override
  public JComponent createCustomComponent(Presentation presentation) {
    final ActionButton button = new ActionButton(
      this,
      presentation,
      ActionPlaces.UNKNOWN,
      ActionToolbar.DEFAULT_MINIMUM_BUTTON_SIZE
    );
    presentation.putClientProperty("button", button);
    return button;
  }

  private static DefaultActionGroup createPopupActionGroup(FlutterView view) {
    final DefaultActionGroup group = new DefaultActionGroup();

    group.add(new PerformanceOverlayAction(view));
    group.add(new ShowPaintBaselinesAction(view));
    group.addSeparator();
    group.add(new RepaintRainbowAction(view));
    group.add(new TimeDilationAction(view));
    group.addSeparator();
    group.add(new HideSlowBannerAction(view));

    return group;
  }
}<|MERGE_RESOLUTION|>--- conflicted
+++ resolved
@@ -192,8 +192,6 @@
   private boolean hasFlutterApp() {
     return getFlutterApp() != null;
   }
-<<<<<<< HEAD
-=======
 
   /**
    * Activate the tool window; on app termination, restore any previously active tool window.
@@ -241,13 +239,6 @@
       restoreToolWindowId = null;
     });
   }
-
-  /**
-   * State for the view.
-   */
-  class State {
-  }
->>>>>>> ddae3ae5
 }
 
 class DebugDrawAction extends AbstractToggleableAction {
