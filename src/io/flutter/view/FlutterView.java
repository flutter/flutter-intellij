--- conflicted
+++ resolved
@@ -22,10 +22,11 @@
 import com.intellij.openapi.wm.ToolWindow;
 import com.intellij.openapi.wm.ToolWindowManager;
 import com.intellij.openapi.wm.ex.ToolWindowManagerEx;
-import com.intellij.ui.content.*;
+import com.intellij.ui.content.Content;
+import com.intellij.ui.content.ContentFactory;
+import com.intellij.ui.content.ContentManager;
 import icons.FlutterIcons;
 import io.flutter.FlutterBundle;
-import io.flutter.FlutterInitializer;
 import io.flutter.inspector.InspectorService;
 import io.flutter.run.daemon.FlutterApp;
 import io.flutter.run.daemon.FlutterDevice;
@@ -59,9 +60,6 @@
   }
 
   public static final String TOOL_WINDOW_ID = "Flutter Inspector";
-
-  public static final String WIDGET_TREE_LABEL = "Widgets";
-  public static final String RENDER_TREE_LABEL = "Render Tree";
 
   @NotNull
   private final FlutterViewState state = new FlutterViewState();
@@ -109,33 +107,8 @@
     toolbarGroup.add(registerAction(new OpenTimelineViewAction(app)));
     toolbarGroup.add(registerAction(new OpenObservatoryAction(app)));
     toolbarGroup.addSeparator();
-<<<<<<< HEAD
-    toolbarGroup.add(new OverflowActionsAction(this));
-
-    addInspectorPanel(WIDGET_TREE_LABEL, InspectorService.FlutterTreeType.widget, toolWindow, toolbarGroup, true);
-    addInspectorPanel(RENDER_TREE_LABEL, InspectorService.FlutterTreeType.renderObject, toolWindow, toolbarGroup, false);
-
-    listenForRenderTreeActivations(toolWindow);
-  }
-
-  private static void listenForRenderTreeActivations(@NotNull ToolWindow toolWindow) {
-    final ContentManager contentManager = toolWindow.getContentManager();
-    contentManager.addContentManagerListener(new ContentManagerAdapter(){
-      @Override
-      public void selectionChanged(ContentManagerEvent event) {
-        final ContentManagerEvent.ContentOperation operation = event.getOperation();
-        if (operation == ContentManagerEvent.ContentOperation.add) {
-          final String name = event.getContent().getTabName();
-          if (Objects.equals(name, RENDER_TREE_LABEL)) {
-            FlutterInitializer.getAnalytics().sendEvent("inspector", "renderTreeSelected");
-          }
-        }
-      }
-    });
-=======
     toolbarGroup.add(new OverflowActionsAction(this, app));
     return toolbarGroup;
->>>>>>> 58cce699
   }
 
   FlutterViewAction registerAction(FlutterViewAction action) {
@@ -538,17 +511,6 @@
   }
 
   protected void perform(AnActionEvent event) {
-<<<<<<< HEAD
-    assert (view.getFlutterApp() != null);
-    FlutterInitializer.getAnalytics().sendEvent("inspector", "toggleInspectMode");
-    view.getFlutterApp().callBooleanExtension("ext.flutter.debugWidgetInspector", isSelected());
-
-    // If toggling inspect mode on, bring any device to the foreground.
-    if (isSelected()) {
-      final FlutterDevice device = getDevice();
-      if (device != null) {
-        device.bringToFront();
-=======
     if (app != null && app.isSessionActive()) {
       app.callBooleanExtension("ext.flutter.debugWidgetInspector", isSelected());
 
@@ -559,7 +521,6 @@
         if (device != null) {
           device.bringToFront();
         }
->>>>>>> 58cce699
       }
     }
   }
