/*
 * Copyright 2018 The Chromium Authors. All rights reserved.
 * Use of this source code is governed by a BSD-style license that can be
 * found in the LICENSE file.
 */
package io.flutter.view;

import com.intellij.openapi.Disposable;
import com.intellij.openapi.diagnostic.Logger;
import com.intellij.ui.components.JBLabel;
import com.intellij.util.ui.JBUI;
import io.flutter.run.FlutterLaunchMode;
import io.flutter.run.daemon.FlutterApp;
<<<<<<< HEAD
import org.jetbrains.annotations.NotNull;

import javax.swing.*;
import java.awt.*;
import java.lang.reflect.Constructor;
import java.lang.reflect.InvocationTargetException;
import java.lang.reflect.Method;

=======

import java.awt.BorderLayout;
import java.awt.Component;
import java.awt.Font;
import java.lang.reflect.Constructor;
import java.lang.reflect.InvocationTargetException;
import java.lang.reflect.Method;
import javax.swing.Box;
import javax.swing.BoxLayout;
import javax.swing.JLabel;
import javax.swing.JPanel;
import org.jetbrains.annotations.NotNull;

>>>>>>> c71b5d0a
public class InspectorMemoryTab extends JPanel implements InspectorTabPanel {
  private static final Logger LOG = Logger.getInstance(FlutterView.class);
  private @NotNull FlutterApp app;

  InspectorMemoryTab(Disposable parentDisposable, @NotNull FlutterApp app) {
    this.app = app;

    setLayout(new BoxLayout(this, BoxLayout.Y_AXIS));

    add(Box.createVerticalStrut(6));

    Box labelBox = Box.createHorizontalBox();
    labelBox.add(new JLabel("Running in " + app.getLaunchMode() + " mode"));
    labelBox.add(Box.createHorizontalGlue());
    labelBox.setBorder(JBUI.Borders.empty(3, 10));
    add(labelBox);


    if (app.getLaunchMode() == FlutterLaunchMode.DEBUG) {
      labelBox = Box.createHorizontalBox();
      labelBox.add(new JBLabel("<html><body><p style='color:red'>Note: for best results, re-run in profile mode</p></body></html>"));
      labelBox.add(Box.createHorizontalGlue());
      labelBox.setBorder(JBUI.Borders.empty(3, 10));
      add(labelBox);
    }

    add(Box.createVerticalStrut(6));

    // Dynamically load, instantiate the Flutter Profiler classes (only
    // available in Android Studio) then add the component to the the inspector
    // Memory tab.
    String CLASS_FlutterStudioProfilers = "io.flutter.profiler.FlutterStudioProfilers";
    String CLASS_FlutterStudioProfilersView = "io.flutter.profiler.FlutterStudioProfilersView";

    try {
      // The below dynamic code mimics:
      //
      //        FlutterStudioProfilers fsp =
      //          new FlutterStudioProfilers(parentDisposable, app);
      //        FlutterStudioProfilersView view =
      //          new FlutterStudioProfilersView(fsp);
      //        add(view.getComponent(), BorderLayout.CENTER);

      Class flutterStudioProfilers_class = Class.forName(CLASS_FlutterStudioProfilers);

      Constructor flutterStudioProfilers_constructor =
        flutterStudioProfilers_class.getConstructor(Disposable.class, FlutterApp.class);
      Object flutterStudioProfilers_instance =
        flutterStudioProfilers_constructor.newInstance(parentDisposable, app);

      Class flutterStudioProfilersView_class =
        Class.forName(CLASS_FlutterStudioProfilersView);

      Constructor flutterStudioProfilersView_constructor =
        flutterStudioProfilersView_class.getConstructor(flutterStudioProfilers_class);
      Object flutterStudioProfilersView_instance =
        flutterStudioProfilersView_constructor.newInstance(flutterStudioProfilers_instance);

      Class noArguments[] = new Class[] {};
      Method getComponentMethod =
        flutterStudioProfilersView_class.getMethod("getComponent", noArguments);
      // call getComponent()
      Component component =
        (Component)getComponentMethod.invoke(flutterStudioProfilersView_instance, (Object[]) noArguments);

      add(component, BorderLayout.CENTER);

      // Start collecting immediately if memory profiling is enabled.
      assert app.getVMServiceManager() != null;
      app.getVMServiceManager().addPollingClient();
    }
    catch (ClassNotFoundException | NoSuchMethodException |
      InstantiationException | IllegalAccessException |
      InvocationTargetException e) {
      LOG.warn("Problem loading Flutter Memory Profiler - " + e.getMessage());

      labelBox = Box.createHorizontalBox();
      JLabel warningLabel = new JLabel("Memory profiling is only available in Android Studio.");

      // Bold the message.
      Font font = warningLabel.getFont();
      Font boldFont = new Font(font.getFontName(), Font.BOLD, font.getSize());
      warningLabel.setFont(boldFont);

      labelBox.add(warningLabel);
      labelBox.add(Box.createHorizontalGlue());
      labelBox.setBorder(JBUI.Borders.empty(3, 10));
      add(labelBox);
    }
  }
  @Override
  public void finalize() {
    // Done collecting for the memory profiler - if this instance is GC'd.
    assert app.getVMServiceManager() != null;
    app.getVMServiceManager().removePollingClient();
  }

  @Override
  public void setVisibleToUser(boolean visible) { }

}<|MERGE_RESOLUTION|>--- conflicted
+++ resolved
@@ -11,7 +11,6 @@
 import com.intellij.util.ui.JBUI;
 import io.flutter.run.FlutterLaunchMode;
 import io.flutter.run.daemon.FlutterApp;
-<<<<<<< HEAD
 import org.jetbrains.annotations.NotNull;
 
 import javax.swing.*;
@@ -20,24 +19,9 @@
 import java.lang.reflect.InvocationTargetException;
 import java.lang.reflect.Method;
 
-=======
-
-import java.awt.BorderLayout;
-import java.awt.Component;
-import java.awt.Font;
-import java.lang.reflect.Constructor;
-import java.lang.reflect.InvocationTargetException;
-import java.lang.reflect.Method;
-import javax.swing.Box;
-import javax.swing.BoxLayout;
-import javax.swing.JLabel;
-import javax.swing.JPanel;
-import org.jetbrains.annotations.NotNull;
-
->>>>>>> c71b5d0a
 public class InspectorMemoryTab extends JPanel implements InspectorTabPanel {
   private static final Logger LOG = Logger.getInstance(FlutterView.class);
-  private @NotNull FlutterApp app;
+  private @NotNull final FlutterApp app;
 
   InspectorMemoryTab(Disposable parentDisposable, @NotNull FlutterApp app) {
     this.app = app;
@@ -93,12 +77,12 @@
       Object flutterStudioProfilersView_instance =
         flutterStudioProfilersView_constructor.newInstance(flutterStudioProfilers_instance);
 
-      Class noArguments[] = new Class[] {};
+      Class noArguments[] = new Class[]{};
       Method getComponentMethod =
         flutterStudioProfilersView_class.getMethod("getComponent", noArguments);
       // call getComponent()
       Component component =
-        (Component)getComponentMethod.invoke(flutterStudioProfilersView_instance, (Object[]) noArguments);
+        (Component)getComponentMethod.invoke(flutterStudioProfilersView_instance, (Object[])noArguments);
 
       add(component, BorderLayout.CENTER);
 
@@ -125,6 +109,7 @@
       add(labelBox);
     }
   }
+
   @Override
   public void finalize() {
     // Done collecting for the memory profiler - if this instance is GC'd.
@@ -133,6 +118,6 @@
   }
 
   @Override
-  public void setVisibleToUser(boolean visible) { }
-
+  public void setVisibleToUser(boolean visible) {
+  }
 }