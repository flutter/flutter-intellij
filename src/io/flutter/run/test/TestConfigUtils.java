--- conflicted
+++ resolved
@@ -39,116 +39,4 @@
 
     return null;
   }
-<<<<<<< HEAD
-
-  @VisibleForTesting
-  public static boolean isMainFunctionDeclarationWithTests(@NotNull PsiElement element) {
-    if (DartSyntax.isMainFunctionDeclaration(element)) {
-      final PsiElementProcessor.FindElement<PsiElement> processor =
-        new PsiElementProcessor.FindElement<PsiElement>() {
-          @Override
-          public boolean execute(@NotNull PsiElement element) {
-            final TestType type = findNamedTestCall(element);
-            return type == null || setFound(element);
-          }
-        };
-
-      PsiTreeUtil.processElements(element, processor);
-      return processor.isFound();
-    }
-
-    return false;
-  }
-
-  @Nullable
-  private static TestType findNamedTestCall(@NotNull PsiElement element) {
-    if (element instanceof DartCallExpression) {
-      final DartCallExpression call = (DartCallExpression)element;
-      for (TestType type : TestType.values()) {
-        if (type.matchesFunction(call)) return type;
-      }
-    }
-    return null;
-  }
-
-  /**
-   * Returns the name of the test containing this element, or null if it can't be calculated.
-   */
-  @Nullable
-  public static String findTestName(@Nullable PsiElement elt) {
-    if (elt == null) return null;
-
-    final DartCallExpression call = TestType.findTestCall(elt);
-    if (call == null) return null;
-
-    final DartStringLiteralExpression lit = DartSyntax.getArgument(call, 0, DartStringLiteralExpression.class);
-    if (lit == null) return null;
-
-    final String name = DartSyntax.unquote(lit);
-    if (name == null) return null;
-
-    return StringEscapeUtils.unescapeJava(name);
-  }
-
-  public enum TestType {
-    // Note that mapping elements to their most specific enclosing function call depends on the ordering from most to least specific.
-    SINGLE(AllIcons.RunConfigurations.TestState.Run, "test", WIDGET_TEST_FUNCTION),
-    GROUP(AllIcons.RunConfigurations.TestState.Run_run, "group"),
-    MAIN(AllIcons.RunConfigurations.TestState.Run_run) {
-      @NotNull
-      public String getTooltip(@NotNull PsiElement element) {
-        return "Run Tests";
-      }
-    };
-
-    @NotNull
-    private final Icon myIcon;
-    private final List<String> myTestFunctionNames;
-
-    TestType(@NotNull Icon icon, String... testFunctionNames) {
-      myIcon = icon;
-      myTestFunctionNames = Arrays.asList(testFunctionNames);
-    }
-
-    @Nullable
-    public static DartCallExpression findTestCall(@NotNull PsiElement element) {
-      for (TestType type : TestType.values()) {
-        final DartCallExpression call = type.findCorrespondingCall(element);
-        if (call != null) return call;
-      }
-      return null;
-    }
-
-    @NotNull
-    public Icon getIcon() {
-      return myIcon;
-    }
-
-    boolean matchesFunction(@NotNull DartCallExpression element) {
-      return myTestFunctionNames.stream().anyMatch(name -> DartSyntax.isCallToFunctionNamed(element, name));
-    }
-
-    @NotNull
-    public String getTooltip(@NotNull PsiElement element) {
-      final String testName = findTestName(element);
-      if (StringUtils.isNotEmpty(testName)) {
-        return "Run '" + testName + "'";
-      }
-
-      return "Run Test";
-    }
-
-    @Nullable
-    public DartCallExpression findCorrespondingCall(@NotNull PsiElement element) {
-      for (String name : myTestFunctionNames) {
-        final DartCallExpression call = DartSyntax.findEnclosingFunctionCall(element, name);
-        if (call != null) {
-          return call;
-        }
-      }
-      return null;
-    }
-  }
-=======
->>>>>>> 1558137a
 }