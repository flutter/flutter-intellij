/*
 * Copyright 2016 The Chromium Authors. All rights reserved.
 * Use of this source code is governed by a BSD-style license that can be
 * found in the LICENSE file.
 */
package io.flutter.run.bazel;

import com.intellij.execution.ExecutionException;
import com.intellij.execution.Executor;
import com.intellij.execution.configurations.*;
import com.intellij.execution.runners.ExecutionEnvironment;
import com.intellij.execution.runners.RunConfigurationWithSuppressedDefaultRunAction;
import com.intellij.openapi.options.SettingsEditor;
import com.intellij.openapi.project.Project;
import com.intellij.openapi.util.InvalidDataException;
import com.intellij.openapi.util.WriteExternalException;
import com.intellij.openapi.util.text.StringUtil;
import com.intellij.util.xmlb.SkipDefaultValuesSerializationFilters;
import com.intellij.util.xmlb.XmlSerializer;
<<<<<<< HEAD
import io.flutter.run.LauncherState;
=======
import io.flutter.run.Launcher;
import io.flutter.run.MainFile;
>>>>>>> f5eecf32
import io.flutter.run.daemon.FlutterApp;
import io.flutter.run.daemon.RunMode;
import org.jdom.Element;
import org.jetbrains.annotations.NotNull;

public class BazelRunConfig extends RunConfigurationBase
  implements RunConfigurationWithSuppressedDefaultRunAction, LauncherState.RunConfig {
  private @NotNull BazelFields fields = new BazelFields();

  BazelRunConfig(final @NotNull Project project, final @NotNull ConfigurationFactory factory, @NotNull final String name) {
    super(project, factory, name);
  }

  @NotNull
  BazelFields getFields() {
    return fields;
  }

  void setFields(@NotNull BazelFields newFields) {
    fields = newFields;
  }

  @Override
  public void checkConfiguration() throws RuntimeConfigurationException {
    fields.checkRunnable(getProject());
  }

  @NotNull
  @Override
  public SettingsEditor<? extends RunConfiguration> getConfigurationEditor() {
    return new FlutterBazelConfigurationEditorForm(getProject());
  }

  @NotNull
  @Override
  public LauncherState getState(@NotNull Executor executor, @NotNull ExecutionEnvironment env) throws ExecutionException {
    final BazelFields launchFields = fields.copy();
    try {
      launchFields.checkRunnable(env.getProject());
    }
    catch (RuntimeConfigurationError e) {
      throw new ExecutionException(e);
    }

    final MainFile main = MainFile.verify(launchFields.getEntryFile(), env.getProject()).get();
    final RunMode mode = RunMode.fromEnv(env);

    final LauncherState.Callback callback = (device) -> {
      final GeneralCommandLine command = launchFields.getLaunchCommand(env.getProject(), device, mode);
      return FlutterApp.start(env.getProject(), mode, command,
                              StringUtil.capitalize(mode.mode()) + "BazelApp", "StopBazelApp");
    };

<<<<<<< HEAD
    return new LauncherState(env, workDir, workDir, this, callback);
=======
    return new Launcher(env, main.getAppDir(), main.getFile(), this, callback);
>>>>>>> f5eecf32
  }

  public BazelRunConfig clone() {
    final BazelRunConfig clone = (BazelRunConfig)super.clone();
    clone.fields = fields.copy();
    return clone;
  }

  RunConfiguration copyTemplateToNonTemplate(String name) {
    final BazelRunConfig copy = (BazelRunConfig)super.clone();
    copy.setName(name);
    copy.fields = fields.copyTemplateToNonTemplate(getProject());
    return copy;
  }

  @Override
  public void writeExternal(final Element element) throws WriteExternalException {
    super.writeExternal(element);
    XmlSerializer.serializeInto(fields, element, new SkipDefaultValuesSerializationFilters());
  }

  @Override
  public void readExternal(final Element element) throws InvalidDataException {
    super.readExternal(element);
    XmlSerializer.deserializeInto(fields, element);
  }
}<|MERGE_RESOLUTION|>--- conflicted
+++ resolved
@@ -17,12 +17,8 @@
 import com.intellij.openapi.util.text.StringUtil;
 import com.intellij.util.xmlb.SkipDefaultValuesSerializationFilters;
 import com.intellij.util.xmlb.XmlSerializer;
-<<<<<<< HEAD
 import io.flutter.run.LauncherState;
-=======
-import io.flutter.run.Launcher;
 import io.flutter.run.MainFile;
->>>>>>> f5eecf32
 import io.flutter.run.daemon.FlutterApp;
 import io.flutter.run.daemon.RunMode;
 import org.jdom.Element;
@@ -76,11 +72,7 @@
                               StringUtil.capitalize(mode.mode()) + "BazelApp", "StopBazelApp");
     };
 
-<<<<<<< HEAD
-    return new LauncherState(env, workDir, workDir, this, callback);
-=======
-    return new Launcher(env, main.getAppDir(), main.getFile(), this, callback);
->>>>>>> f5eecf32
+    return new LauncherState(env, main.getAppDir(), main.getFile(), this, callback);
   }
 
   public BazelRunConfig clone() {
