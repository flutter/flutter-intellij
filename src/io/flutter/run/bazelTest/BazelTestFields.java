--- conflicted
+++ resolved
@@ -198,7 +198,14 @@
     final GeneralCommandLine commandLine = new GeneralCommandLine().withWorkDirectory(workspace.getRoot().getPath());
     commandLine.setCharset(CharsetToolkit.UTF8_CHARSET);
     commandLine.setExePath(FileUtil.toSystemDependentName(launchingScript));
-<<<<<<< HEAD
+
+    // User specified additional target arguments.
+    final CommandLineTokenizer testArgsTokenizer = new CommandLineTokenizer(
+      StringUtil.notNullize(additionalArgs));
+    while (testArgsTokenizer.hasMoreTokens()) {
+      commandLine.addParameter(testArgsTokenizer.nextToken());
+    }
+
     commandLine.addParameter("--no-color");
     final String relativeEntryFilePath = entryFile == null
                                          ? null
@@ -214,41 +221,8 @@
       case TARGET_PATTERN:
         commandLine.addParameter(bazelTarget);
         break;
-=======
-    // If we use the normal bazel launch script, then we want to use only flags for that mode.
-    // The below flags for the new bazel test runner will be skipped if FlutterSettings.useNewBazelTestRunner is false,
-    // or if the new bazel test script is not available.
-    if (useNewBazelTestRunner(project)) {
-
-      // User specified additional target arguments.
-      final CommandLineTokenizer testArgsTokenizer = new CommandLineTokenizer(
-        StringUtil.notNullize(additionalArgs));
-      while (testArgsTokenizer.hasMoreTokens()) {
-        commandLine.addParameter(testArgsTokenizer.nextToken());
-      }
-
-      commandLine.addParameter("--no-color");
-      final String relativeEntryFilePath = entryFile == null
-                                           ? null
-                                           : FileUtil.getRelativePath(workspace.getRoot().getPath(), entryFile, '/');
-      switch (getScope(project)) {
-        case NAME:
-          commandLine.addParameters("--name", testName);
-          commandLine.addParameter(relativeEntryFilePath);
-          break;
-        case FILE:
-          commandLine.addParameter(relativeEntryFilePath);
-          break;
-        case TARGET_PATTERN:
-          commandLine.addParameter(bazelTarget);
-          break;
-      }
-    }
-    else {
-      // If the new bazel test runner is disabled, we will simply run the bazel target.
-      commandLine.addParameter(bazelTarget);
->>>>>>> 51c5f943
-    }
+    }
+
 
     if (mode == RunMode.DEBUG) {
       commandLine.addParameters("--", "--enable-debugging");
@@ -310,11 +284,7 @@
     final String additionalArgs = options.get("additionalArgs");
 
     try {
-<<<<<<< HEAD
-      return new BazelTestFields(testName, entryFile, bazelTarget);
-=======
       return new BazelTestFields(testName, entryFile, bazelTarget, additionalArgs);
->>>>>>> 51c5f943
     }
     catch (IllegalArgumentException e) {
       throw new InvalidDataException(e.getMessage());
