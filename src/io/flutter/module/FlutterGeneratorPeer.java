/*
 * Copyright 2016 The Chromium Authors. All rights reserved.
 * Use of this source code is governed by a BSD-style license that can be
 * found in the LICENSE file.
 */
package io.flutter.module;

import com.intellij.icons.AllIcons;
import com.intellij.ide.util.projectWizard.WizardContext;
import com.intellij.openapi.application.ApplicationManager;
import com.intellij.openapi.fileChooser.FileChooserDescriptorFactory;
import com.intellij.openapi.ui.ComboBox;
import com.intellij.openapi.ui.Messages;
import com.intellij.openapi.ui.TextComponentAccessor;
import com.intellij.openapi.ui.ValidationInfo;
import com.intellij.openapi.util.io.FileUtilRt;
import com.intellij.ui.ComboboxWithBrowseButton;
import com.intellij.ui.DocumentAdapter;
import com.intellij.ui.components.JBLabel;
import com.intellij.xml.util.XmlStringUtil;
import io.flutter.FlutterBundle;
import io.flutter.FlutterUtils;
import io.flutter.module.settings.SettingsHelpForm;
import io.flutter.sdk.FlutterSdk;
import io.flutter.sdk.FlutterSdkUtil;
import javax.swing.ComboBoxEditor;
import javax.swing.JComponent;
import javax.swing.JLabel;
import javax.swing.JPanel;
import javax.swing.JScrollPane;
import javax.swing.JTextPane;
import javax.swing.event.DocumentEvent;
import javax.swing.text.JTextComponent;
import org.apache.commons.lang.StringUtils;
import org.jetbrains.annotations.NotNull;
import org.jetbrains.annotations.Nullable;

public class FlutterGeneratorPeer {
  private final WizardContext myContext;
  private JPanel myMainPanel;
  private ComboboxWithBrowseButton mySdkPathComboWithBrowse;
  private JBLabel myVersionContent;
  private JLabel errorIcon;
  private JTextPane errorText;
  private JScrollPane errorPane;
<<<<<<< HEAD
=======
  private LinkLabel<?> myInstallActionLink;
  private JProgressBar myProgressBar;
  private JTextPane myProgressText;
  private JScrollPane myProgressScrollPane;
  private JLabel myCancelProgressButton;
>>>>>>> 10893c5c
  private SettingsHelpForm myHelpForm;

  public FlutterGeneratorPeer(WizardContext context) {
    myContext = context;

    errorIcon.setText("");
    errorIcon.setIcon(AllIcons.Actions.Lightning);
    Messages.installHyperlinkSupport(errorText);

    // Hide pending real content.
    myVersionContent.setVisible(false);

    if (!FlutterUtils.isNewAndroidStudioProjectWizard()) {
      myHelpForm.getComponent().setVisible(false);
    }

    init();
  }

  private void init() {
    mySdkPathComboWithBrowse.getComboBox().setEditable(true);
    FlutterSdkUtil.addKnownSDKPathsToCombo(mySdkPathComboWithBrowse.getComboBox());

    mySdkPathComboWithBrowse.addBrowseFolderListener(FlutterBundle.message("flutter.sdk.browse.path.label"), null, null,
                                                     FileChooserDescriptorFactory.createSingleFolderDescriptor(),
                                                     TextComponentAccessor.STRING_COMBOBOX_WHOLE_TEXT);
    mySdkPathComboWithBrowse.getComboBox().addActionListener(e -> fillSdkCache());
    fillSdkCache();

    final JTextComponent editorComponent = (JTextComponent)getSdkEditor().getEditorComponent();
    editorComponent.getDocument().addDocumentListener(new DocumentAdapter() {
      @Override
      protected void textChanged(@NotNull DocumentEvent e) {
        validate();
      }
    });

<<<<<<< HEAD
=======
    // When this changes the corresponding parts of FlutterProjectStep should also be changed.
    myInstallActionLink.setIcon(myInstallSdkAction.getLinkIcon());
    myInstallActionLink.setDisabledIcon(IconLoader.getDisabledIcon(myInstallSdkAction.getLinkIcon()));

    myInstallActionLink.setText(myInstallSdkAction.getLinkText());

    myInstallActionLink.setListener((label, linkUrl) -> myInstallSdkAction.actionPerformed(null), null);

    myProgressText.setFont(UIUtil.getLabelFont(UIUtil.FontSize.NORMAL).deriveFont(Font.ITALIC));

    // Some feedback on hover.
    myCancelProgressButton.setCursor(Cursor.getPredefinedCursor(Cursor.HAND_CURSOR));
    myCancelProgressButton.addMouseListener(new MouseAdapter() {
      @Override
      public void mouseClicked(MouseEvent e) {
        myListener.actionCanceled();
      }
    });

    myInstallActionLink.setEnabled(getSdkComboPath().trim().isEmpty());

>>>>>>> 10893c5c
    errorIcon.setVisible(false);
    errorPane.setVisible(false);
  }

  private void fillSdkCache() {
    ApplicationManager.getApplication().executeOnPooledThread(() -> {
      String path = (String)mySdkPathComboWithBrowse.getComboBox().getSelectedItem();
      if (path != null) {
        FlutterSdk sdk = FlutterSdk.forPath(path);
        if (sdk != null) {
          sdk.queryConfiguredPlatforms(false);
          sdk.queryFlutterChannel(false);
        }
      }
    });
  }

  @SuppressWarnings("EmptyMethod")
  void apply() {
  }

  @NotNull
  public JComponent getComponent() {
    return myMainPanel;
  }

  private void createUIComponents() {
    mySdkPathComboWithBrowse = new ComboboxWithBrowseButton(new ComboBox<>());
  }

  // TODO Link this to actual validation.
  public boolean validate() {
    final ValidationInfo info = validateSdk();
    if (info != null) {
      errorText.setText(XmlStringUtil.wrapInHtml(info.message));
    }
    errorIcon.setVisible(info != null);
    errorPane.setVisible(info != null);

    return info == null;
  }

  @Nullable
  private ValidationInfo validateSdk() {
    final String sdkPath = getSdkComboPath();
    if (StringUtils.isEmpty(sdkPath)) {
      return new ValidationInfo("A Flutter SDK must be specified for project creation.", mySdkPathComboWithBrowse);
    }
    final String message = FlutterSdkUtil.getErrorMessageIfWrongSdkRootPath(sdkPath);
    if (message != null) {
      return new ValidationInfo(message, mySdkPathComboWithBrowse);
    }

    return null;
  }

  @NotNull
  public String getSdkComboPath() {
    return FileUtilRt.toSystemIndependentName(getSdkEditor().getItem().toString().trim());
  }

  @NotNull
  public ComboBoxEditor getSdkEditor() {
    return mySdkPathComboWithBrowse.getComboBox().getEditor();
  }

<<<<<<< HEAD
=======
  @Override
  @NotNull
  public ComboboxWithBrowseButton getSdkComboBox() {
    return mySdkPathComboWithBrowse;
  }

  @Override
  public void setSdkPath(@NotNull String sdkPath) {
    getSdkEditor().setItem(sdkPath);
  }

  @Override
  public JProgressBar getProgressBar() {
    return myProgressBar;
  }

  @Override
  public LinkLabel<?> getInstallActionLink() {
    return myInstallActionLink;
  }

  @Override
  public JTextPane getProgressText() {
    return myProgressText;
  }

  @Override
  public JLabel getCancelProgressButton() {
    return myCancelProgressButton;
  }

  /**
   * Set error details (pass null to hide).
   */
  @Override
  public void setErrorDetails(@Nullable String details) {
    final boolean makeVisible = details != null;
    if (makeVisible) {
      errorText.setText(details);
    }
    errorIcon.setVisible(makeVisible);
    errorPane.setVisible(makeVisible);
  }

  @Override
  public void addCancelActionListener(InstallSdkAction.CancelActionListener listener) {
    myListener = listener;
  }

  @Override
  public void requestNextStep() {
    final AbstractProjectWizard wizard = (AbstractProjectWizard)myContext.getWizard();
    if (wizard != null) {
      UIUtil.invokeAndWaitIfNeeded((Runnable)wizard::doNextAction);
    }
  }

>>>>>>> 10893c5c
  public SettingsHelpForm getHelpForm() {
    return myHelpForm;
  }
}<|MERGE_RESOLUTION|>--- conflicted
+++ resolved
@@ -43,14 +43,6 @@
   private JLabel errorIcon;
   private JTextPane errorText;
   private JScrollPane errorPane;
-<<<<<<< HEAD
-=======
-  private LinkLabel<?> myInstallActionLink;
-  private JProgressBar myProgressBar;
-  private JTextPane myProgressText;
-  private JScrollPane myProgressScrollPane;
-  private JLabel myCancelProgressButton;
->>>>>>> 10893c5c
   private SettingsHelpForm myHelpForm;
 
   public FlutterGeneratorPeer(WizardContext context) {
@@ -88,30 +80,6 @@
       }
     });
 
-<<<<<<< HEAD
-=======
-    // When this changes the corresponding parts of FlutterProjectStep should also be changed.
-    myInstallActionLink.setIcon(myInstallSdkAction.getLinkIcon());
-    myInstallActionLink.setDisabledIcon(IconLoader.getDisabledIcon(myInstallSdkAction.getLinkIcon()));
-
-    myInstallActionLink.setText(myInstallSdkAction.getLinkText());
-
-    myInstallActionLink.setListener((label, linkUrl) -> myInstallSdkAction.actionPerformed(null), null);
-
-    myProgressText.setFont(UIUtil.getLabelFont(UIUtil.FontSize.NORMAL).deriveFont(Font.ITALIC));
-
-    // Some feedback on hover.
-    myCancelProgressButton.setCursor(Cursor.getPredefinedCursor(Cursor.HAND_CURSOR));
-    myCancelProgressButton.addMouseListener(new MouseAdapter() {
-      @Override
-      public void mouseClicked(MouseEvent e) {
-        myListener.actionCanceled();
-      }
-    });
-
-    myInstallActionLink.setEnabled(getSdkComboPath().trim().isEmpty());
-
->>>>>>> 10893c5c
     errorIcon.setVisible(false);
     errorPane.setVisible(false);
   }
@@ -178,66 +146,6 @@
     return mySdkPathComboWithBrowse.getComboBox().getEditor();
   }
 
-<<<<<<< HEAD
-=======
-  @Override
-  @NotNull
-  public ComboboxWithBrowseButton getSdkComboBox() {
-    return mySdkPathComboWithBrowse;
-  }
-
-  @Override
-  public void setSdkPath(@NotNull String sdkPath) {
-    getSdkEditor().setItem(sdkPath);
-  }
-
-  @Override
-  public JProgressBar getProgressBar() {
-    return myProgressBar;
-  }
-
-  @Override
-  public LinkLabel<?> getInstallActionLink() {
-    return myInstallActionLink;
-  }
-
-  @Override
-  public JTextPane getProgressText() {
-    return myProgressText;
-  }
-
-  @Override
-  public JLabel getCancelProgressButton() {
-    return myCancelProgressButton;
-  }
-
-  /**
-   * Set error details (pass null to hide).
-   */
-  @Override
-  public void setErrorDetails(@Nullable String details) {
-    final boolean makeVisible = details != null;
-    if (makeVisible) {
-      errorText.setText(details);
-    }
-    errorIcon.setVisible(makeVisible);
-    errorPane.setVisible(makeVisible);
-  }
-
-  @Override
-  public void addCancelActionListener(InstallSdkAction.CancelActionListener listener) {
-    myListener = listener;
-  }
-
-  @Override
-  public void requestNextStep() {
-    final AbstractProjectWizard wizard = (AbstractProjectWizard)myContext.getWizard();
-    if (wizard != null) {
-      UIUtil.invokeAndWaitIfNeeded((Runnable)wizard::doNextAction);
-    }
-  }
-
->>>>>>> 10893c5c
   public SettingsHelpForm getHelpForm() {
     return myHelpForm;
   }
