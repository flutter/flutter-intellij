--- conflicted
+++ resolved
@@ -20,11 +20,7 @@
 import icons.FlutterIcons;
 import io.flutter.FlutterBundle;
 import io.flutter.FlutterErrors;
-<<<<<<< HEAD
 import io.flutter.FlutterUtils;
-import io.flutter.run.daemon.ConnectedDevice;
-=======
->>>>>>> 5cd55153
 import io.flutter.run.daemon.FlutterDaemonService;
 import io.flutter.run.daemon.FlutterDevice;
 import io.flutter.sdk.FlutterSdk;
@@ -153,14 +149,8 @@
       actions.add(new Separator());
       actions.add(new OpenSimulatorAction(!simulatorOpen));
 
-<<<<<<< HEAD
       FlutterUtils.invokeAndWait(() -> {
-        final ConnectedDevice selectedDevice = service.getSelectedDevice();
-=======
-      ApplicationManager.getApplication().invokeAndWait(() -> {
         final FlutterDevice selectedDevice = service.getSelectedDevice();
->>>>>>> 5cd55153
-
         for (AnAction action : actions) {
           if (action instanceof SelectDeviceAction) {
             final SelectDeviceAction deviceAction = (SelectDeviceAction)action;
