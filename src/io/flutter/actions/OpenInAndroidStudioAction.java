--- conflicted
+++ resolved
@@ -215,9 +215,6 @@
         else {
           androidStudioPath += "/bin/studio.sh";
         }
-<<<<<<< HEAD
-        cmd = new GeneralCommandLine().withExePath(androidStudioPath).withParameters(projectFile.getPath());
-=======
         cmd = new GeneralCommandLine().withExePath(androidStudioPath)
           .withParameters(projectPath);
       }
@@ -229,7 +226,6 @@
           }
         }
         cmd.addParameter(sourceFile);
->>>>>>> 890c07de
       }
       final ColoredProcessHandler handler = new ColoredProcessHandler(cmd);
       handler.addProcessListener(new ProcessAdapter() {
