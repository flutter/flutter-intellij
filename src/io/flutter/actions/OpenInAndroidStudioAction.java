--- conflicted
+++ resolved
@@ -28,12 +28,7 @@
 
 import java.io.File;
 
-<<<<<<< HEAD
-public class OpenInAndroidStudioAction extends ActionWithAnalytics {
-=======
 public class OpenInAndroidStudioAction extends AnAction {
-
->>>>>>> d2f67baa
   private static final String LABEL_FILE = FlutterBundle.message("flutter.androidstudio.open.file.text");
   private static final String DESCR_FILE = FlutterBundle.message("flutter.androidstudio.open.file.description");
   private static final String LABEL_MODULE = FlutterBundle.message("flutter.androidstudio.open.module.text");
@@ -45,18 +40,8 @@
   }
 
   @Override
-<<<<<<< HEAD
-  public String getAnalyticsId() {
-    return "OpenInAndroidStudio";
-  }
-
-  @Override
-  public void performAction(AnActionEvent event) {
+  public void actionPerformed(AnActionEvent event) {
     final String androidStudioPath = findAndroidStudio(event.getProject());
-=======
-  public void actionPerformed(AnActionEvent e) {
-    final String androidStudioPath = findAndroidStudio(e.getProject());
->>>>>>> d2f67baa
     if (androidStudioPath == null) {
       FlutterMessages.showError("Unable to locate Android Studio",
                                 "You can configure the Android Studio location via " +
@@ -226,11 +211,9 @@
         if (SystemInfo.isMac && androidSdkLocation.endsWith(contents)) {
           return androidSdkLocation.substring(0, androidSdkLocation.length() - contents.length());
         }
-
         return androidSdkLocation;
       }
     }
-
     return null;
   }
 
