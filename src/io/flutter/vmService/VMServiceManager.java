--- conflicted
+++ resolved
@@ -56,11 +56,8 @@
    */
   private final List<String> pendingServiceExtensions = new ArrayList<>();
 
-<<<<<<< HEAD
   private final VmServiceListener myVmServiceListener;
-=======
   private final Set<String> registeredServices = new HashSet<>();
->>>>>>> ff1a70b6
 
   public VMServiceManager(@NotNull FlutterApp app, @NotNull VmService vmService) {
     this.app = app;
@@ -81,14 +78,9 @@
     vmService.streamListen(LOGGING_STREAM_ID_OLD, VmServiceConsumers.EMPTY_SUCCESS_CONSUMER);
     vmService.streamListen(VmService.LOGGING_STREAM_ID, VmServiceConsumers.EMPTY_SUCCESS_CONSUMER);
 
-<<<<<<< HEAD
+    vmService.streamListen(VmService.SERVICE_STREAM_ID, VmServiceConsumers.EMPTY_SUCCESS_CONSUMER);
+
     myVmServiceListener = new VmServiceListenerAdapter() {
-=======
-    vmService.streamListen(VmService.SERVICE_STREAM_ID, VmServiceConsumers.EMPTY_SUCCESS_CONSUMER);
-    vmService.streamListen(VmService.GC_STREAM_ID, VmServiceConsumers.EMPTY_SUCCESS_CONSUMER);
-
-    vmService.addVmServiceListener(new VmServiceListenerAdapter() {
->>>>>>> ff1a70b6
       @Override
       public void received(String streamId, Event event) {
         onVmServiceReceived(streamId, event);
@@ -484,39 +476,29 @@
     }
   }
 
-  public @NotNull
-  StreamSubscription<Boolean> hasServiceExtension(String name, Consumer<Boolean> onData) {
-    final EventStream<Boolean> stream = getStream(name, serviceExtensions);
-    return stream.listen(onData, true);
-  }
-
   @NotNull
-  private EventStream<Boolean> getStream(String name, Map<String, EventStream<Boolean>> streamMap) {
+  public StreamSubscription<Boolean> hasServiceExtension(String name, Consumer<Boolean> onData) {
     EventStream<Boolean> stream;
-    synchronized (streamMap) {
-      stream = streamMap.get(name);
+
+    synchronized (serviceExtensions) {
+      stream = serviceExtensions.get(name);
       if (stream == null) {
         stream = new EventStream<>(false);
-        streamMap.put(name, stream);
-      }
-    }
-    return stream;
-  }
-
-  public @NotNull
-  EventStream<ServiceExtensionState> getServiceExtensionState(String name) {
-    return getStateStream(name, serviceExtensionState);
+        serviceExtensions.put(name, stream);
+      }
+    }
+
+    return stream.listen(onData, true);
   }
 
   @NotNull
-  private EventStream<ServiceExtensionState> getStateStream(
-    String name, Map<String, EventStream<ServiceExtensionState>> streamMap) {
+  public EventStream<ServiceExtensionState> getServiceExtensionState(String name) {
     EventStream<ServiceExtensionState> stream;
-    synchronized (streamMap) {
-      stream = streamMap.get(name);
+    synchronized (serviceExtensionState) {
+      stream = serviceExtensionState.get(name);
       if (stream == null) {
         stream = new EventStream<>(new ServiceExtensionState(false, null));
-        streamMap.put(name, stream);
+        serviceExtensionState.put(name, stream);
       }
     }
     return stream;
