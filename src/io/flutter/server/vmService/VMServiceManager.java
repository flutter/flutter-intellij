/*
 * Copyright 2018 The Chromium Authors. All rights reserved.
 * Use of this source code is governed by a BSD-style license that can be
 * found in the LICENSE file.
 */
package io.flutter.server.vmService;

import com.intellij.openapi.Disposable;
import com.intellij.openapi.application.ApplicationManager;
import com.intellij.openapi.util.Disposer;
import com.intellij.openapi.util.text.StringUtil;
import com.jetbrains.lang.dart.flutter.FlutterUtil;
import gnu.trove.THashMap;
import io.flutter.FlutterUtils;
import io.flutter.run.daemon.FlutterApp;
import io.flutter.server.vmService.HeapMonitor.HeapListener;
import io.flutter.utils.EventStream;
import io.flutter.utils.StreamSubscription;
import io.flutter.utils.VmServiceListenerAdapter;
import org.dartlang.vm.service.VmService;
import org.dartlang.vm.service.consumer.GetIsolateConsumer;
import org.dartlang.vm.service.consumer.VMConsumer;
import org.dartlang.vm.service.element.*;
import org.jetbrains.annotations.NotNull;

import java.util.ArrayList;
import java.util.HashMap;
import java.util.Map;
import java.util.function.Consumer;

public class VMServiceManager implements FlutterApp.FlutterAppListener {
  @NotNull private final FlutterApp app;
  @NotNull private final HeapMonitor heapMonitor;
  @NotNull private final FlutterFramesMonitor flutterFramesMonitor;
  @NotNull private final Map<String, EventStream<Boolean>> serviceExtensions = new THashMap<>();

  // TODO(jacobr): on attach to a running Flutter isolate query the VM for the
  // current state of each of the boolean service extensions we care about.
  /**
   * Boolean value applicable only for boolean service extensions indicating
   * whether the service extension is enabled or disabled.
   */
  @NotNull private final Map<String, EventStream<ServiceExtensionState>> serviceExtensionState = new THashMap<>();

  private final EventStream<IsolateRef> flutterIsolateRefStream;

  private boolean isRunning;
  private int polledCount;

  public VMServiceManager(@NotNull FlutterApp app, @NotNull VmService vmService) {
    this.app = app;
    app.addStateListener(this);
    this.heapMonitor = new HeapMonitor(vmService, app.getFlutterDebugProcess());
    this.flutterFramesMonitor = new FlutterFramesMonitor(vmService);
    this.polledCount = 0;
    flutterIsolateRefStream = new EventStream<>();

    vmService.addVmServiceListener(new VmServiceListenerAdapter() {
      @Override
      public void received(String streamId, Event event) {
        onVmServiceReceived(streamId, event);
      }

      @Override
      public void connectionClosed() {
        onVmConnectionClosed();
      }
    });

    // Populate the service extensions info and look for any Flutter views.
    // TODO(devoncarew): This currently returns the first Flutter view found as the
    // current Flutter isolate, and ignores any other Flutter views running in the app.
    // In the future, we could add more first class support for multiple Flutter views.
    vmService.getVM(new VMConsumer() {
      @Override
      public void received(VM vm) {
        for (final IsolateRef isolateRef : vm.getIsolates()) {
          vmService.getIsolate(isolateRef.getId(), new GetIsolateConsumer() {
            @Override
            public void onError(RPCError error) {
            }

            @Override
            public void received(Isolate isolate) {
              // Populate flutter isolate info.
              if (flutterIsolateRefStream.getValue() == null) {
                if (isolate.getExtensionRPCs() != null) {
                  for (String extensionName : isolate.getExtensionRPCs()) {
                    if (extensionName.startsWith("ext.flutter.")) {
                      setFlutterIsolate(isolateRef);
                      break;
                    }
                  }
                }
              }
              addRegisteredExtensionRPCs(isolate);
            }

            @Override
            public void received(Sentinel sentinel) {
            }
          });
        }
      }

      @Override
      public void onError(RPCError error) {
      }
    });
  }

  public void addRegisteredExtensionRPCs(Isolate isolate) {
    ApplicationManager.getApplication().invokeLater(() -> {
      if (isolate.getExtensionRPCs() != null) {
        for (String extension : isolate.getExtensionRPCs()) {
          addServiceExtension(extension);
        }
      }
    });
  }

  /**
   * Start the Perf service.
   */
  public void start() {
    if (!isRunning) {
      // Start polling.
      heapMonitor.start();
      isRunning = true;
    }
  }

  /**
   * Returns a StreamSubscription providing the current Flutter isolate.
   * <p>
   * The current value of the subscription can be null occasionally during initial application startup and for a brief time when doing a
   * hot restart.
   */
  public StreamSubscription<IsolateRef> getCurrentFlutterIsolate(Consumer<IsolateRef> onValue, boolean onUIThread) {
    return flutterIsolateRefStream.listen(onValue, onUIThread);
  }

  /**
   * Return the current Flutter IsolateRef, if any.
   * <p>
   * Note that this may not be immediately populated at app startup for Flutter apps; clients that wish to
   * be notified when the Flutter isolate is discovered should prefer the StreamSubscription varient of this
   * method (getCurrentFlutterIsolate()).
   */
  public IsolateRef getCurrentFlutterIsolateRaw() {
    synchronized (flutterIsolateRefStream) {
      return flutterIsolateRefStream.getValue();
    }
  }

  /**
   * Stop the Perf service.
   */
  public void stop() {
    if (isRunning) {
      // The vmService does not have a way to remove listeners, so we can only stop paying attention.
      heapMonitor.stop();
    }
  }

  private void onVmConnectionClosed() {
    if (isRunning) {
      heapMonitor.stop();
    }

    isRunning = false;
  }

  private void setFlutterIsolate(IsolateRef ref) {
    synchronized (flutterIsolateRefStream) {
      final IsolateRef existing = flutterIsolateRefStream.getValue();
      if (existing == ref || (existing != null && ref != null && StringUtil.equals(existing.getId(), ref.getId()))) {
        // Isolate didn't change.
        return;
      }
      flutterIsolateRefStream.setValue(ref);
    }
  }

  private void resetAvailableExtensions() {
    final Iterable<EventStream<Boolean>> existingExtensions;
    synchronized (serviceExtensions) {
      existingExtensions = new ArrayList<>(serviceExtensions.values());
    }
    for (EventStream<Boolean> serviceExtension : existingExtensions) {
      serviceExtension.setValue(false);
    }
  }

  @SuppressWarnings("EmptyMethod")
  private void onVmServiceReceived(String streamId, Event event) {
    // Check for the current Flutter isolate exiting.
    final IsolateRef flutterIsolateRef = flutterIsolateRefStream.getValue();
    if (flutterIsolateRef != null) {
      if (event.getKind() == EventKind.IsolateExit && StringUtil.equals(event.getIsolate().getId(), flutterIsolateRef.getId())) {
        setFlutterIsolate(null);
        resetAvailableExtensions();
      }
    }

    if (event.getKind() == EventKind.ServiceExtensionAdded) {
      addServiceExtension(event.getExtensionRPC());
    }

    // Check to see if there's a new Flutter isolate.
    if (flutterIsolateRefStream.getValue() == null) {
      // Check for Flutter frame events.
      if (event.getKind() == EventKind.Extension && event.getExtensionKind().startsWith("Flutter.")) {
        // Flutter.FrameworkInitialization, Flutter.FirstFrame, Flutter.Frame
        setFlutterIsolate(event.getIsolate());
      }

      // Check for service extension registrations.
      if (event.getKind() == EventKind.ServiceExtensionAdded) {
        final String extensionName = event.getExtensionRPC();

        if (extensionName.startsWith("ext.flutter.")) {
          setFlutterIsolate(event.getIsolate());
        }
      }
    }

    if (!isRunning) {
      return;
    }

    if (StringUtil.equals(streamId, VmService.GC_STREAM_ID)) {
      final IsolateRef isolateRef = event.getIsolate();
      final HeapMonitor.HeapSpace newHeapSpace = new HeapMonitor.HeapSpace(event.getJson().getAsJsonObject("new"));
      final HeapMonitor.HeapSpace oldHeapSpace = new HeapMonitor.HeapSpace(event.getJson().getAsJsonObject("old"));

      heapMonitor.handleGCEvent(isolateRef, newHeapSpace, oldHeapSpace);
    }
  }

  /**
   * This method must only be called on the UI thread.
   */
  private void addServiceExtension(String name) {
    synchronized (serviceExtensions) {
      final EventStream<Boolean> stream = serviceExtensions.get(name);
      if (stream == null) {
        serviceExtensions.put(name, new EventStream<>(true));
      }
      else if (!stream.getValue()) {
        stream.setValue(true);
      }

      // Restore any previously true states by calling their service extensions.
<<<<<<< HEAD
      if (getServiceExtensionState(name).getValue().isEnabled()) {
=======
      if (getServiceExtensionState(name).getValue()) {
>>>>>>> 132e7a02
        restoreServiceExtensionState(name);
      }
    }
  }

  private void restoreServiceExtensionState(String name) {
    if (app.isSessionActive()) {
<<<<<<< HEAD
      if (StringUtil.equals(name, "ext.flutter.inspector.show")) {
        // Do not call the service extension for this extension. We do not want to persist showing the
        // inspector on app restart.
        return;
      }

      final Object value = getServiceExtensionState(name).getValue().getValue();

      if (value instanceof Boolean) {
        app.callBooleanExtension(name, (Boolean) value);
      }
      else if (value instanceof String) {
        final Map<String, Object> params = new HashMap<>();
        params.put("value", value);
        app.callServiceExtension(name, params);
      }
      else if (value instanceof Double) {
        final Map<String, Object> params = new HashMap<>();
        // The param name for a numeric service extension will be the latter part of the extension name
        // (ext.flutter.extensionName => extensionName).
        params.put(name.substring(name.lastIndexOf(".") + 1), value);
        app.callServiceExtension(name, params);
=======
      // We should not call the service extension for the follwing extensions.
      if (StringUtil.equals(name, "ext.flutter.inspector.show")
          || StringUtil.equals(name, "ext.flutter.platformOverride")) {
        // Do not call the service extension for these extensions. 1) We do not want to persist showing the
        // inspector on restart. 2) Restoring the platform override state is handled by [TogglePlatformAction].
        return;
      }
      else if (StringUtil.equals(name, "ext.flutter.timeDilation")) {
        final Map<String, Object> params = new HashMap<>();
        params.put("timeDilation", 5.0);
        app.callServiceExtension("ext.flutter.timeDilation", params);
      }
      else {
        app.callBooleanExtension(name, true);
>>>>>>> 132e7a02
      }
    }
  }

  @NotNull
  public FlutterFramesMonitor getFlutterFramesMonitor() {
    return flutterFramesMonitor;
  }

  /**
   * Add a listener for heap state updates.
   */
  public void addHeapListener(@NotNull HeapListener listener) {
    final boolean hadListeners = heapMonitor.hasListeners();

    heapMonitor.addListener(listener);

    if (!hadListeners) {
      start();
    }
  }

  /**
   * Remove a heap listener.
   */
  public void removeHeapListener(@NotNull HeapListener listener) {
    heapMonitor.removeListener(listener);

    if (!heapMonitor.hasListeners()) {
      stop();
    }
  }

  public @NotNull
  StreamSubscription<Boolean> hasServiceExtension(String name, Consumer<Boolean> onData) {
    EventStream<Boolean> stream = getStream(name, serviceExtensions);
    return stream.listen(onData, true);
  }

  @NotNull
  private EventStream<Boolean> getStream(String name, Map<String, EventStream<Boolean>> streamMap) {
    EventStream<Boolean> stream;
    synchronized (streamMap) {
      stream = streamMap.get(name);
      if (stream == null) {
        stream = new EventStream<>(false);
        streamMap.put(name, stream);
      }
    }
    return stream;
  }

  public @NotNull
  EventStream<ServiceExtensionState> getServiceExtensionState(String name) {
    return getStateStream(name, serviceExtensionState);
  }

  @NotNull
  private EventStream<ServiceExtensionState> getStateStream(
    String name, Map<String, EventStream<ServiceExtensionState>> streamMap) {
    EventStream<ServiceExtensionState> stream;
    synchronized (streamMap) {
      stream = streamMap.get(name);
      if (stream == null) {
        stream = new EventStream<>(new ServiceExtensionState(false, null));
        streamMap.put(name, stream);
      }
    }
    return stream;
  }

  public void setServiceExtensionState(String name, boolean enabled, Object value) {
    EventStream<ServiceExtensionState> stream = getServiceExtensionState(name);
    stream.setValue(new ServiceExtensionState(enabled, value));
  }

  /**
   * Returns whether a service extension matching the specified name has
   * already been registered.
   * <p>
   * If the service extension may be registered at some point in the future it
   * is bests use hasServiceExtension as well to listen for changes in whether
   * the extension is present.
   */
  public boolean hasServiceExtensionNow(String name) {
    synchronized (serviceExtensions) {
      final EventStream<Boolean> stream = serviceExtensions.get(name);
      return stream != null && stream.getValue() == Boolean.TRUE;
    }
  }

  public void hasServiceExtension(String name, Consumer<Boolean> onData, Disposable parentDisposable) {
    Disposer.register(parentDisposable, hasServiceExtension(name, onData));
  }

  public void addPollingClient() {
    polledCount++;
    resumePolling();
  }

  public void removePollingClient() {
    if (polledCount > 0) polledCount--;
    pausePolling();
  }

  private boolean anyPollingClients() {
    return polledCount > 0;
  }

  private void pausePolling() {
    if (isRunning && !anyPollingClients()) {
      heapMonitor.pausePolling();
    }
  }

  private void resumePolling() {
    if (isRunning && anyPollingClients()) {
      heapMonitor.resumePolling();
    }
  }

  @Override
  public void stateChanged(FlutterApp.State newState) {
    if (newState == FlutterApp.State.RESTARTING) {
      // The set of service extensions available may be different once the app
      // restarts and no service extensions will be availabe until the app is
      // suitably far along in the restart process. It turns out the
      // IsolateExit event cannot be relied on to track when a restart is
      // occurring for unclear reasons.
      resetAvailableExtensions();
    }
  }

  public final class ServiceExtensionState {
    private final boolean enabled;
    private final Object value;

    public ServiceExtensionState(boolean enabled, Object value) {
      this.enabled = enabled;
      this.value = value;
    }

    public boolean isEnabled() {
      return enabled;
    }

    public Object getValue() {
      return value;
    }
  }
}<|MERGE_RESOLUTION|>--- conflicted
+++ resolved
@@ -252,11 +252,7 @@
       }
 
       // Restore any previously true states by calling their service extensions.
-<<<<<<< HEAD
       if (getServiceExtensionState(name).getValue().isEnabled()) {
-=======
-      if (getServiceExtensionState(name).getValue()) {
->>>>>>> 132e7a02
         restoreServiceExtensionState(name);
       }
     }
@@ -264,7 +260,6 @@
 
   private void restoreServiceExtensionState(String name) {
     if (app.isSessionActive()) {
-<<<<<<< HEAD
       if (StringUtil.equals(name, "ext.flutter.inspector.show")) {
         // Do not call the service extension for this extension. We do not want to persist showing the
         // inspector on app restart.
@@ -287,22 +282,6 @@
         // (ext.flutter.extensionName => extensionName).
         params.put(name.substring(name.lastIndexOf(".") + 1), value);
         app.callServiceExtension(name, params);
-=======
-      // We should not call the service extension for the follwing extensions.
-      if (StringUtil.equals(name, "ext.flutter.inspector.show")
-          || StringUtil.equals(name, "ext.flutter.platformOverride")) {
-        // Do not call the service extension for these extensions. 1) We do not want to persist showing the
-        // inspector on restart. 2) Restoring the platform override state is handled by [TogglePlatformAction].
-        return;
-      }
-      else if (StringUtil.equals(name, "ext.flutter.timeDilation")) {
-        final Map<String, Object> params = new HashMap<>();
-        params.put("timeDilation", 5.0);
-        app.callServiceExtension("ext.flutter.timeDilation", params);
-      }
-      else {
-        app.callBooleanExtension(name, true);
->>>>>>> 132e7a02
       }
     }
   }
