--- conflicted
+++ resolved
@@ -164,11 +164,7 @@
             </constraints>
             <properties>
               <text resource-bundle="io/flutter/FlutterBundle" key="settings.enable.bazel.test.runner"/>
-<<<<<<< HEAD
-              <toolTipText value="Uses a new bazel test runner that can filter tests by name, or invoke all tests in a file, in addition to invoking a bazel target directly."/>
-=======
               <toolTipText value="Uses a new Bazel test runner that can filter tests by name, or invoke all tests in a file, in addition to invoking a Bazel target directly."/>
->>>>>>> 1558137a
             </properties>
           </component>
         </children>
