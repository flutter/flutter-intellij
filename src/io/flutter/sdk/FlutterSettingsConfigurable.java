--- conflicted
+++ resolved
@@ -48,11 +48,8 @@
   private JBLabel myVersionLabel;
   private JCheckBox myReportUsageInformationCheckBox;
   private LinkLabel<String> myPrivacyPolicy;
-<<<<<<< HEAD
   private JCheckBox myHotReloadOnSaveCheckBox;
-=======
   private JCheckBox myEnableVerboseLoggingCheckBox;
->>>>>>> 21104d66
   private final @NotNull Project myProject;
 
   FlutterSettingsConfigurable(@NotNull Project project) {
@@ -125,12 +122,12 @@
       return true;
     }
 
+    if (settings.isReloadOnSave() != myHotReloadOnSaveCheckBox.isSelected()) {
+      return true;
+    }
+
     //noinspection RedundantIfStatement
-<<<<<<< HEAD
-    if (settings.isReloadOnSave() != myHotReloadOnSaveCheckBox.isSelected()) {
-=======
     if (FlutterInitializer.isVerboseLogging() != myEnableVerboseLoggingCheckBox.isSelected()) {
->>>>>>> 21104d66
       return true;
     }
 
@@ -174,13 +171,10 @@
     updateVersionText();
 
     myReportUsageInformationCheckBox.setSelected(FlutterInitializer.getCanReportAnalytics());
-<<<<<<< HEAD
+
     final FlutterSettings settings = FlutterSettings.getInstance(myProject);
-
     myHotReloadOnSaveCheckBox.setSelected(settings.isReloadOnSave());
-=======
     myEnableVerboseLoggingCheckBox.setSelected(FlutterInitializer.isVerboseLogging());
->>>>>>> 21104d66
   }
 
   private void updateVersionText() {
