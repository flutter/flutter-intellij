/*
 * Copyright 2016 The Chromium Authors. All rights reserved.
 * Use of this source code is governed by a BSD-style license that can be
 * found in the LICENSE file.
 */
package io.flutter.sdk;

import com.intellij.execution.process.ProcessOutput;
import com.intellij.ide.actions.ShowSettingsUtilImpl;
import com.intellij.ide.browsers.BrowserLauncher;
import com.intellij.openapi.application.ApplicationManager;
import com.intellij.openapi.application.ModalityState;
import com.intellij.openapi.diagnostic.Logger;
import com.intellij.openapi.fileChooser.FileChooserDescriptorFactory;
import com.intellij.openapi.options.ConfigurationException;
import com.intellij.openapi.options.SearchableConfigurable;
import com.intellij.openapi.project.Project;
import com.intellij.openapi.ui.ComboBox;
import com.intellij.openapi.ui.TextComponentAccessor;
import com.intellij.openapi.util.io.FileUtil;
import com.intellij.openapi.util.io.FileUtilRt;
import com.intellij.openapi.util.text.StringUtil;
import com.intellij.ui.ComboboxWithBrowseButton;
import com.intellij.ui.DocumentAdapter;
import com.intellij.ui.components.JBLabel;
import io.flutter.FlutterBundle;
import io.flutter.FlutterConstants;
import io.flutter.FlutterInitializer;
import io.flutter.FlutterUtils;
import io.flutter.bazel.Workspace;
import io.flutter.settings.FlutterSettings;
import org.jetbrains.annotations.Nls;
import org.jetbrains.annotations.NotNull;
import org.jetbrains.annotations.Nullable;

import javax.swing.*;
import javax.swing.event.DocumentEvent;
import javax.swing.text.JTextComponent;
import java.awt.event.MouseAdapter;
import java.awt.event.MouseEvent;
import java.net.URI;
import java.net.URISyntaxException;

public class FlutterSettingsConfigurable implements SearchableConfigurable {
  private static final Logger LOG = Logger.getInstance(FlutterSettingsConfigurable.class);

  public static final String FLUTTER_SETTINGS_PAGE_NAME = FlutterBundle.message("flutter.title");
  private static final String FLUTTER_SETTINGS_HELP_TOPIC = "flutter.settings.help";

  private JPanel mainPanel;
  private ComboboxWithBrowseButton mySdkCombo;
  private JBLabel myVersionLabel;
  private JCheckBox myReportUsageInformationCheckBox;
  private JLabel myPrivacyPolicy;
  private JCheckBox myHotReloadOnSaveCheckBox;
  private JCheckBox myEnableVerboseLoggingCheckBox;
  private JCheckBox myOpenInspectorOnAppLaunchCheckBox;
  private JCheckBox myFormatCodeOnSaveCheckBox;
  private JCheckBox myOrganizeImportsOnSaveCheckBox;
  private JCheckBox myShowPreviewAreaCheckBox;
  private JCheckBox myShowHeapDisplayCheckBox;
  private JCheckBox myLegacyTrackWidgetCreationCheckBox;
  private JCheckBox myDisableTrackWidgetCreationCheckBox;
  private JCheckBox myUseLogViewCheckBox;
  private JCheckBox mySyncAndroidLibrariesCheckBox;
  private JCheckBox myDisableMemoryProfilerCheckBox;
  private final @NotNull Project myProject;

  FlutterSettingsConfigurable(@NotNull Project project) {
    this.myProject = project;

    init();

    myVersionLabel.setText("");
    myVersionLabel.setCopyable(true);
  }

  private void init() {
    mySdkCombo.getComboBox().setEditable(true);

    final JTextComponent sdkEditor = (JTextComponent)mySdkCombo.getComboBox().getEditor().getEditorComponent();
    sdkEditor.getDocument().addDocumentListener(new DocumentAdapter() {
      @Override
      protected void textChanged(@NotNull final DocumentEvent e) {
        onVersionChanged();
      }
    });

    mySdkCombo.addBrowseFolderListener("Select Flutter SDK Path", null, null,
                                       FileChooserDescriptorFactory.createSingleFolderDescriptor(),
                                       TextComponentAccessor.STRING_COMBOBOX_WHOLE_TEXT);

    myPrivacyPolicy.addMouseListener(new MouseAdapter() {
      @Override
      public void mouseClicked(MouseEvent e) {
        try {
          BrowserLauncher.getInstance().browse(new URI(FlutterBundle.message("flutter.analytics.privacyUrl")));
        }
        catch (URISyntaxException ignore) {
        }
      }
    });

    myFormatCodeOnSaveCheckBox
      .addChangeListener((e) -> myOrganizeImportsOnSaveCheckBox.setEnabled(myFormatCodeOnSaveCheckBox.isSelected()));
    mySyncAndroidLibrariesCheckBox.setVisible(FlutterUtils.isAndroidStudio());
  }

  private void createUIComponents() {
    mySdkCombo = new ComboboxWithBrowseButton(new ComboBox<>());
  }

  @Override
  @NotNull
  public String getId() {
    return FlutterConstants.FLUTTER_SETTINGS_PAGE_ID;
  }

  @Nullable
  @Override
  public Runnable enableSearch(String s) {
    return null;
  }

  @Nullable
  @Override
  public JComponent createComponent() {
    return mainPanel;
  }

  @Override
  public boolean isModified() {
    final FlutterSdk sdk = FlutterSdk.getFlutterSdk(myProject);
    final FlutterSettings settings = FlutterSettings.getInstance();
    final String sdkPathInModel = sdk == null ? "" : sdk.getHomePath();
    final String sdkPathInUI = FileUtilRt.toSystemIndependentName(getSdkPathText());

    if (!sdkPathInModel.equals(sdkPathInUI)) {
      return true;
    }

    if (FlutterInitializer.getCanReportAnalytics() != myReportUsageInformationCheckBox.isSelected()) {
      return true;
    }

    if (settings.isReloadOnSave() != myHotReloadOnSaveCheckBox.isSelected()) {
      return true;
    }

    if (settings.isFormatCodeOnSave() != myFormatCodeOnSaveCheckBox.isSelected()) {
      return true;
    }

    if (settings.isOrganizeImportsOnSaveKey() != myOrganizeImportsOnSaveCheckBox.isSelected()) {
      return true;
    }

    if (settings.isShowPreviewArea() != myShowPreviewAreaCheckBox.isSelected()) {
      return true;
    }

    if (settings.useFlutterLogView() != myUseLogViewCheckBox.isSelected()) {
      return true;
    }

    if (settings.isOpenInspectorOnAppLaunch() != myOpenInspectorOnAppLaunchCheckBox.isSelected()) {
      return true;
    }

    if (settings.isLegacyTrackWidgetCreation() != myLegacyTrackWidgetCreationCheckBox.isSelected()) {
      return true;
    }

    if (settings.isDisableTrackWidgetCreation() != myDisableTrackWidgetCreationCheckBox.isSelected()) {
      return true;
    }

    if (settings.isVerboseLogging() != myEnableVerboseLoggingCheckBox.isSelected()) {
      return true;
    }

    if (settings.isSyncingAndroidLibraries() != mySyncAndroidLibrariesCheckBox.isSelected()) {
      return true;
    }

    if (settings.isMemoryProfilerDisabled() != myDisableMemoryProfilerCheckBox.isSelected()) {
      return true;
    }

<<<<<<< HEAD
=======
    //noinspection RedundantIfStatement
    if (settings.useNewBazelTestRunner(myProject) != myUseNewBazelTestRunner.isSelected()) {
      return true;
    }

>>>>>>> 51c5f943
    return false;
  }

  @Override
  public void apply() throws ConfigurationException {
    final String errorMessage = FlutterSdkUtil.getErrorMessageIfWrongSdkRootPath(getSdkPathText());
    if (errorMessage != null) {
      throw new ConfigurationException(errorMessage);
    }

    final String sdkHomePath = getSdkPathText();
    if (FlutterSdkUtil.isFlutterSdkHome(sdkHomePath)) {
      ApplicationManager.getApplication().runWriteAction(() -> {
        FlutterSdkUtil.setFlutterSdkPath(myProject, sdkHomePath);
        FlutterSdkUtil.enableDartSdk(myProject);
      });
    }

    FlutterInitializer.setCanReportAnalytics(myReportUsageInformationCheckBox.isSelected());

    final FlutterSettings settings = FlutterSettings.getInstance();
    settings.setReloadOnSave(myHotReloadOnSaveCheckBox.isSelected());
    settings.setFormatCodeOnSave(myFormatCodeOnSaveCheckBox.isSelected());
    settings.setOrganizeImportsOnSaveKey(myOrganizeImportsOnSaveCheckBox.isSelected());
    settings.setShowPreviewArea(myShowPreviewAreaCheckBox.isSelected());
    settings.setUseFlutterLogView(myUseLogViewCheckBox.isSelected());
    settings.setOpenInspectorOnAppLaunch(myOpenInspectorOnAppLaunchCheckBox.isSelected());
    settings.setLegacyTrackWidgetCreation(myLegacyTrackWidgetCreationCheckBox.isSelected());
    settings.setDisableTrackWidgetCreation(myDisableTrackWidgetCreationCheckBox.isSelected());
    settings.setVerboseLogging(myEnableVerboseLoggingCheckBox.isSelected());
    settings.setSyncingAndroidLibraries(mySyncAndroidLibrariesCheckBox.isSelected());
    settings.setMemoryProfilerDisabled(myDisableMemoryProfilerCheckBox.isSelected());

    reset(); // because we rely on remembering initial state
  }

  @Override
  public void reset() {
    final FlutterSdk sdk = FlutterSdk.getFlutterSdk(myProject);
    final String path = sdk != null ? sdk.getHomePath() : "";
    FlutterSdkUtil.addKnownSDKPathsToCombo(mySdkCombo.getComboBox());

    // Set this after populating the combo box to display correctly when the Flutter SDK is unset.
    // (This can happen if the user changed the Dart SDK.)
    mySdkCombo.getComboBox().getEditor().setItem(FileUtil.toSystemDependentName(path));

    onVersionChanged();

    myReportUsageInformationCheckBox.setSelected(FlutterInitializer.getCanReportAnalytics());

    final FlutterSettings settings = FlutterSettings.getInstance();
    myHotReloadOnSaveCheckBox.setSelected(settings.isReloadOnSave());
    myFormatCodeOnSaveCheckBox.setSelected(settings.isFormatCodeOnSave());
    myOrganizeImportsOnSaveCheckBox.setSelected(settings.isOrganizeImportsOnSaveKey());
    myShowPreviewAreaCheckBox.setSelected(settings.isShowPreviewArea());
    myUseLogViewCheckBox.setSelected(settings.useFlutterLogView());
    myOpenInspectorOnAppLaunchCheckBox.setSelected(settings.isOpenInspectorOnAppLaunch());
    myLegacyTrackWidgetCreationCheckBox.setSelected(settings.isLegacyTrackWidgetCreation());
    myDisableTrackWidgetCreationCheckBox.setSelected(settings.isDisableTrackWidgetCreation());
    myEnableVerboseLoggingCheckBox.setSelected(settings.isVerboseLogging());
    mySyncAndroidLibrariesCheckBox.setSelected(settings.isSyncingAndroidLibraries());
    myDisableMemoryProfilerCheckBox.setSelected(settings.isMemoryProfilerDisabled());

    myOrganizeImportsOnSaveCheckBox.setEnabled(myFormatCodeOnSaveCheckBox.isSelected());
  }

  private void onVersionChanged() {
    final FlutterSdk sdk = FlutterSdk.forPath(getSdkPathText());
    if (sdk == null) {
      myVersionLabel.setText("");
      return;
    }
    final ModalityState modalityState = ModalityState.current();

    boolean trackWidgetCreationRecommended = sdk.getVersion().isTrackWidgetCreationRecommended();
    myLegacyTrackWidgetCreationCheckBox.setVisible(!trackWidgetCreationRecommended);
    myDisableTrackWidgetCreationCheckBox.setVisible(trackWidgetCreationRecommended);

    sdk.flutterVersion().start((ProcessOutput output) -> {
      final String stdout = output.getStdout();
      final String htmlText = "<html>" + StringUtil.replace(StringUtil.escapeXml(stdout.trim()), "\n", "<br/>") + "</html>";
      ApplicationManager.getApplication().invokeLater(() -> updateVersionTextIfCurrent(sdk, htmlText), modalityState);
    }, null);
  }

  /***
   * Sets the version text but only if we don't have stale data.
   *
   * @param sdk the SDK that was current at the time.
   */
  private void updateVersionTextIfCurrent(@NotNull FlutterSdk sdk, @NotNull String value) {
    final FlutterSdk current = FlutterSdk.forPath(getSdkPathText());
    if (current == null) {
      myVersionLabel.setText("");
    } else {
      myVersionLabel.setText(value);
    }
  }

  @Override
  public void disposeUIResources() {

  }

  @Override
  @Nls
  public String getDisplayName() {
    return FLUTTER_SETTINGS_PAGE_NAME;
  }

  @Nullable
  @Override
  public String getHelpTopic() {
    return FLUTTER_SETTINGS_HELP_TOPIC;
  }

  @NotNull
  private String getSdkPathText() {
    return FileUtilRt.toSystemIndependentName(mySdkCombo.getComboBox().getEditor().getItem().toString().trim());
  }

  public static void openFlutterSettings(@NotNull final Project project) {
    ShowSettingsUtilImpl.showSettingsDialog(project, FlutterConstants.FLUTTER_SETTINGS_PAGE_ID, "");
  }
}<|MERGE_RESOLUTION|>--- conflicted
+++ resolved
@@ -187,14 +187,6 @@
       return true;
     }
 
-<<<<<<< HEAD
-=======
-    //noinspection RedundantIfStatement
-    if (settings.useNewBazelTestRunner(myProject) != myUseNewBazelTestRunner.isSelected()) {
-      return true;
-    }
-
->>>>>>> 51c5f943
     return false;
   }
 
