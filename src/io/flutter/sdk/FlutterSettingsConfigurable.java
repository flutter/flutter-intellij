/*
 * Copyright 2016 The Chromium Authors. All rights reserved.
 * Use of this source code is governed by a BSD-style license that can be
 * found in the LICENSE file.
 */
package io.flutter.sdk;

import com.intellij.execution.process.ProcessOutput;
import com.intellij.ide.actions.ShowSettingsUtilImpl;
import com.intellij.ide.browsers.BrowserLauncher;
import com.intellij.openapi.application.ApplicationManager;
import com.intellij.openapi.application.ModalityState;
import com.intellij.openapi.diagnostic.Logger;
import com.intellij.openapi.fileChooser.FileChooserDescriptorFactory;
import com.intellij.openapi.options.ConfigurationException;
import com.intellij.openapi.options.SearchableConfigurable;
import com.intellij.openapi.project.Project;
import com.intellij.openapi.ui.ComboBox;
import com.intellij.openapi.ui.TextComponentAccessor;
import com.intellij.openapi.util.io.FileUtil;
import com.intellij.openapi.util.io.FileUtilRt;
import com.intellij.openapi.util.text.StringUtil;
import com.intellij.ui.ComboboxWithBrowseButton;
import com.intellij.ui.DocumentAdapter;
import com.intellij.ui.components.JBLabel;
import io.flutter.FlutterBundle;
import io.flutter.FlutterConstants;
import io.flutter.FlutterInitializer;
import io.flutter.FlutterUtils;
import io.flutter.settings.FlutterSettings;
import io.flutter.utils.FlutterModuleUtils;
import org.jetbrains.annotations.Nls;
import org.jetbrains.annotations.NotNull;
import org.jetbrains.annotations.Nullable;

import javax.swing.*;
import javax.swing.event.DocumentEvent;
import javax.swing.text.JTextComponent;
import java.awt.event.MouseAdapter;
import java.awt.event.MouseEvent;
import java.net.URI;
import java.net.URISyntaxException;

public class FlutterSettingsConfigurable implements SearchableConfigurable {
  private static final Logger LOG = Logger.getInstance(FlutterSettingsConfigurable.class);

  public static final String FLUTTER_SETTINGS_PAGE_NAME = FlutterBundle.message("flutter.title");
  private static final String FLUTTER_SETTINGS_HELP_TOPIC = "flutter.settings.help";

  private JPanel mainPanel;
  private ComboboxWithBrowseButton mySdkCombo;
  private JBLabel myVersionLabel;
  private JCheckBox myReportUsageInformationCheckBox;
  private JLabel myPrivacyPolicy;
  private JCheckBox myHotReloadOnSaveCheckBox;
  private JCheckBox myHotReloadIgnoreErrorCheckBox;
  private JCheckBox myEnableVerboseLoggingCheckBox;
  private JCheckBox myOpenInspectorOnAppLaunchCheckBox;
  private JCheckBox myFormatCodeOnSaveCheckBox;
  private JCheckBox myOrganizeImportsOnSaveCheckBox;
  private JCheckBox myShowPreviewAreaCheckBox;
  private JCheckBox myShowHeapDisplayCheckBox;
  private JCheckBox myDisableTrackWidgetCreationCheckBox;
  private JCheckBox myUseLogViewCheckBox;
  private JCheckBox mySyncAndroidLibrariesCheckBox;
<<<<<<< HEAD
  private JCheckBox myUseBazelByDefaultCheckBox;
=======

  // Settings for UI as Code experiments:
  private JCheckBox myShowBuildMethodGuides;
  private JCheckBox myShowMultipleChildrenGuides;
  private JCheckBox myShowBuildMethodsOnScrollbar;

>>>>>>> c3388f9f
  private final @NotNull Project myProject;

  FlutterSettingsConfigurable(@NotNull Project project) {
    this.myProject = project;

    init();

    myVersionLabel.setText("");
    myVersionLabel.setCopyable(true);
  }

  private void init() {
    mySdkCombo.getComboBox().setEditable(true);

    final JTextComponent sdkEditor = (JTextComponent)mySdkCombo.getComboBox().getEditor().getEditorComponent();
    sdkEditor.getDocument().addDocumentListener(new DocumentAdapter() {
      @Override
      protected void textChanged(@NotNull final DocumentEvent e) {
        onVersionChanged();
      }
    });

    mySdkCombo.addBrowseFolderListener("Select Flutter SDK Path", null, null,
                                       FileChooserDescriptorFactory.createSingleFolderDescriptor(),
                                       TextComponentAccessor.STRING_COMBOBOX_WHOLE_TEXT);

    myPrivacyPolicy.addMouseListener(new MouseAdapter() {
      @Override
      public void mouseClicked(MouseEvent e) {
        try {
          BrowserLauncher.getInstance().browse(new URI(FlutterBundle.message("flutter.analytics.privacyUrl")));
        }
        catch (URISyntaxException ignore) {
        }
      }
    });

    myFormatCodeOnSaveCheckBox
      .addChangeListener((e) -> myOrganizeImportsOnSaveCheckBox.setEnabled(myFormatCodeOnSaveCheckBox.isSelected()));

    // These options are only enabled if build method guides are enabled as the
    // same class handles all these cases.
    myShowBuildMethodGuides.addChangeListener((e) -> {
      myShowMultipleChildrenGuides.setEnabled(myShowBuildMethodGuides.isSelected());
      myShowBuildMethodsOnScrollbar.setEnabled(myShowBuildMethodGuides.isSelected());
    });

    mySyncAndroidLibrariesCheckBox.setVisible(FlutterUtils.isAndroidStudio());
  }

  private void createUIComponents() {
    mySdkCombo = new ComboboxWithBrowseButton(new ComboBox<>());
  }

  @Override
  @NotNull
  public String getId() {
    return FlutterConstants.FLUTTER_SETTINGS_PAGE_ID;
  }

  @Nullable
  @Override
  public Runnable enableSearch(String s) {
    return null;
  }

  @Nullable
  @Override
  public JComponent createComponent() {
    return mainPanel;
  }

  @Override
  public boolean isModified() {
    final FlutterSdk sdk = FlutterSdk.getFlutterSdk(myProject);
    final FlutterSettings settings = FlutterSettings.getInstance();
    final String sdkPathInModel = sdk == null ? "" : sdk.getHomePath();
    final String sdkPathInUI = FileUtilRt.toSystemIndependentName(getSdkPathText());

    if (!sdkPathInModel.equals(sdkPathInUI)) {
      return true;
    }

    if (FlutterInitializer.getCanReportAnalytics() != myReportUsageInformationCheckBox.isSelected()) {
      return true;
    }

    if (settings.isReloadOnSave() != myHotReloadOnSaveCheckBox.isSelected()) {
      return true;
    }

    if (settings.isReloadWithError() != myHotReloadIgnoreErrorCheckBox.isSelected()) {
      return true;
    }


    if (settings.isFormatCodeOnSave() != myFormatCodeOnSaveCheckBox.isSelected()) {
      return true;
    }

    if (settings.isOrganizeImportsOnSaveKey() != myOrganizeImportsOnSaveCheckBox.isSelected()) {
      return true;
    }

    if (settings.isShowPreviewArea() != myShowPreviewAreaCheckBox.isSelected()) {
      return true;
    }

    if (settings.isShowBuildMethodGuides() != myShowBuildMethodGuides.isSelected()) {
      return true;
    }
    if (settings.isShowMultipleChildrenGuides() != myShowMultipleChildrenGuides.isSelected()) {
      return true;
    }

    if (settings.isShowBuildMethodsOnScrollbar() != myShowBuildMethodsOnScrollbar.isSelected()) {
      return true;
    }

    if (settings.useFlutterLogView() != myUseLogViewCheckBox.isSelected()) {
      return true;
    }

    if (settings.isOpenInspectorOnAppLaunch() != myOpenInspectorOnAppLaunchCheckBox.isSelected()) {
      return true;
    }

    if (settings.isDisableTrackWidgetCreation() != myDisableTrackWidgetCreationCheckBox.isSelected()) {
      return true;
    }

    if (settings.isVerboseLogging() != myEnableVerboseLoggingCheckBox.isSelected()) {
      return true;
    }

    if (settings.isSyncingAndroidLibraries() != mySyncAndroidLibrariesCheckBox.isSelected()) {
      return true;
    }

    //noinspection RedundantIfStatement
    if (settings.useBazelByDefault() != myUseBazelByDefaultCheckBox.isSelected()) {
      return true;
    }

    return false;
  }

  @Override
  public void apply() throws ConfigurationException {
    final String errorMessage = FlutterSdkUtil.getErrorMessageIfWrongSdkRootPath(getSdkPathText());
    if (errorMessage != null) {
      throw new ConfigurationException(errorMessage);
    }

    final String sdkHomePath = getSdkPathText();
    if (FlutterSdkUtil.isFlutterSdkHome(sdkHomePath)) {
      ApplicationManager.getApplication().runWriteAction(() -> {
        FlutterSdkUtil.setFlutterSdkPath(myProject, sdkHomePath);
        FlutterSdkUtil.enableDartSdk(myProject);
      });
    }

    FlutterInitializer.setCanReportAnalytics(myReportUsageInformationCheckBox.isSelected());

    final FlutterSettings settings = FlutterSettings.getInstance();
    settings.setReloadOnSave(myHotReloadOnSaveCheckBox.isSelected());
    settings.setReloadWithError(myHotReloadIgnoreErrorCheckBox.isSelected());
    settings.setFormatCodeOnSave(myFormatCodeOnSaveCheckBox.isSelected());
    settings.setOrganizeImportsOnSaveKey(myOrganizeImportsOnSaveCheckBox.isSelected());
    settings.setShowPreviewArea(myShowPreviewAreaCheckBox.isSelected());

    settings.setShowBuildMethodGuides(myShowBuildMethodGuides.isSelected());
    settings.setShowMultipleChildrenGuides(myShowMultipleChildrenGuides.isSelected());
    settings.setShowBuildMethodsOnScrollbar(myShowBuildMethodsOnScrollbar.isSelected());
    settings.setUseFlutterLogView(myUseLogViewCheckBox.isSelected());
    settings.setOpenInspectorOnAppLaunch(myOpenInspectorOnAppLaunchCheckBox.isSelected());
    settings.setDisableTrackWidgetCreation(myDisableTrackWidgetCreationCheckBox.isSelected());
    settings.setVerboseLogging(myEnableVerboseLoggingCheckBox.isSelected());
    settings.setSyncingAndroidLibraries(mySyncAndroidLibrariesCheckBox.isSelected());
    settings.setUseBazelByDefault(myUseBazelByDefaultCheckBox.isSelected());

    reset(); // because we rely on remembering initial state
  }

  @Override
  public void reset() {
    final FlutterSdk sdk = FlutterSdk.getFlutterSdk(myProject);
    final String path = sdk != null ? sdk.getHomePath() : "";
    FlutterSdkUtil.addKnownSDKPathsToCombo(mySdkCombo.getComboBox());

    // Set this after populating the combo box to display correctly when the Flutter SDK is unset.
    // (This can happen if the user changed the Dart SDK.)
    mySdkCombo.getComboBox().getEditor().setItem(FileUtil.toSystemDependentName(path));

    onVersionChanged();

    myReportUsageInformationCheckBox.setSelected(FlutterInitializer.getCanReportAnalytics());

    final FlutterSettings settings = FlutterSettings.getInstance();
    myHotReloadOnSaveCheckBox.setSelected(settings.isReloadOnSave());
    myHotReloadIgnoreErrorCheckBox.setSelected(settings.isReloadWithError());
    myFormatCodeOnSaveCheckBox.setSelected(settings.isFormatCodeOnSave());
    myOrganizeImportsOnSaveCheckBox.setSelected(settings.isOrganizeImportsOnSaveKey());
    myShowPreviewAreaCheckBox.setSelected(settings.isShowPreviewArea());

    myShowBuildMethodGuides.setSelected(settings.isShowBuildMethodGuides());
    myShowMultipleChildrenGuides.setSelected(settings.isShowMultipleChildrenGuides());
    myShowBuildMethodsOnScrollbar.setSelected(settings.isShowBuildMethodsOnScrollbar());

    myUseLogViewCheckBox.setSelected(settings.useFlutterLogView());
    myOpenInspectorOnAppLaunchCheckBox.setSelected(settings.isOpenInspectorOnAppLaunch());
    myDisableTrackWidgetCreationCheckBox.setSelected(settings.isDisableTrackWidgetCreation());
    myEnableVerboseLoggingCheckBox.setSelected(settings.isVerboseLogging());
    mySyncAndroidLibrariesCheckBox.setSelected(settings.isSyncingAndroidLibraries());
    myUseBazelByDefaultCheckBox.setSelected(settings.useBazelByDefault());
    // We only show the bazel by default checkbox inside of a bazel project.
    myUseBazelByDefaultCheckBox.setVisible(FlutterModuleUtils.isFlutterBazelProject(myProject));
    myOrganizeImportsOnSaveCheckBox.setEnabled(myFormatCodeOnSaveCheckBox.isSelected());

    // These options are only enabled if build method guides are enabled as the
    // same class handles all these cases.
    myShowMultipleChildrenGuides.setEnabled(myShowBuildMethodGuides.isSelected());
    myShowBuildMethodsOnScrollbar.setEnabled(myShowBuildMethodGuides.isSelected());
  }

  private void onVersionChanged() {
    final FlutterSdk sdk = FlutterSdk.forPath(getSdkPathText());
    if (sdk == null) {
      myVersionLabel.setText("");
      return;
    }
    final ModalityState modalityState = ModalityState.current();

    final boolean trackWidgetCreationRecommended = sdk.getVersion().isTrackWidgetCreationRecommended();
    myDisableTrackWidgetCreationCheckBox.setVisible(trackWidgetCreationRecommended);

    sdk.flutterVersion().start((ProcessOutput output) -> {
      final String stdout = output.getStdout();
      final String htmlText = "<html>" + StringUtil.replace(StringUtil.escapeXml(stdout.trim()), "\n", "<br/>") + "</html>";
      ApplicationManager.getApplication().invokeLater(() -> updateVersionTextIfCurrent(sdk, htmlText), modalityState);
    }, null);
  }

  /***
   * Sets the version text but only if we don't have stale data.
   *
   * @param sdk the SDK that was current at the time.
   */
  private void updateVersionTextIfCurrent(@NotNull FlutterSdk sdk, @NotNull String value) {
    final FlutterSdk current = FlutterSdk.forPath(getSdkPathText());
    if (current == null) {
      myVersionLabel.setText("");
    }
    else {
      myVersionLabel.setText(value);
    }
  }

  @Override
  public void disposeUIResources() {

  }

  @Override
  @Nls
  public String getDisplayName() {
    return FLUTTER_SETTINGS_PAGE_NAME;
  }

  @Nullable
  @Override
  public String getHelpTopic() {
    return FLUTTER_SETTINGS_HELP_TOPIC;
  }

  @NotNull
  private String getSdkPathText() {
    return FileUtilRt.toSystemIndependentName(mySdkCombo.getComboBox().getEditor().getItem().toString().trim());
  }

  public static void openFlutterSettings(@NotNull final Project project) {
    ShowSettingsUtilImpl.showSettingsDialog(project, FlutterConstants.FLUTTER_SETTINGS_PAGE_ID, "");
  }
}<|MERGE_RESOLUTION|>--- conflicted
+++ resolved
@@ -63,16 +63,13 @@
   private JCheckBox myDisableTrackWidgetCreationCheckBox;
   private JCheckBox myUseLogViewCheckBox;
   private JCheckBox mySyncAndroidLibrariesCheckBox;
-<<<<<<< HEAD
   private JCheckBox myUseBazelByDefaultCheckBox;
-=======
 
   // Settings for UI as Code experiments:
   private JCheckBox myShowBuildMethodGuides;
   private JCheckBox myShowMultipleChildrenGuides;
   private JCheckBox myShowBuildMethodsOnScrollbar;
 
->>>>>>> c3388f9f
   private final @NotNull Project myProject;
 
   FlutterSettingsConfigurable(@NotNull Project project) {
