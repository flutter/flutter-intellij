--- conflicted
+++ resolved
@@ -27,7 +27,6 @@
 import com.intellij.openapi.vfs.VirtualFile;
 import com.intellij.ui.content.MessageView;
 import com.intellij.util.ArrayUtil;
-import com.jetbrains.lang.dart.ide.actions.DartPubActionBase;
 import com.jetbrains.lang.dart.sdk.DartSdk;
 import com.jetbrains.lang.dart.sdk.DartSdkGlobalLibUtil;
 import io.flutter.FlutterBundle;
@@ -139,16 +138,12 @@
         }
 
         cmd.onStart(module, workingDir, args);
-<<<<<<< HEAD
-        start(handler);
-=======
         handler.startNotify();
 
         // Send the command to analytics.
         String commandName = StringUtil.join(cmd.command, "_");
         commandName = commandName.replaceAll("-", "");
         FlutterInitializer.getAnalytics().sendEvent("flutter", commandName);
->>>>>>> a2f8bafc
       }
     }
     catch (ExecutionException e) {
@@ -156,16 +151,6 @@
       FlutterErrors.showError(
         cmd.title,
         FlutterBundle.message("flutter.command.exception.message", e.getMessage()));
-    }
-  }
-
-  private void start(@NotNull OSProcessHandler handler) {
-    DartPubActionBase.setIsInProgress(true);
-    try {
-      handler.startNotify();
-    }
-    finally {
-      DartPubActionBase.setIsInProgress(false);
     }
   }
 
@@ -192,14 +177,10 @@
         });
 
         FlutterConsoleHelper.attach(project, handler);
-<<<<<<< HEAD
-        start(handler);
-=======
         handler.startNotify();
 
         // Send the command to analytics.
         FlutterInitializer.getAnalytics().sendEvent("flutter", args[0]);
->>>>>>> a2f8bafc
       }
     }
     catch (ExecutionException e) {
