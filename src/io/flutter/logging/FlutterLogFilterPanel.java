--- conflicted
+++ resolved
@@ -5,10 +5,7 @@
  */
 package io.flutter.logging;
 
-<<<<<<< HEAD
-=======
 import com.intellij.openapi.diagnostic.Logger;
->>>>>>> 01513daf
 import com.intellij.ui.CollectionComboBoxModel;
 import com.intellij.ui.ColoredListCellRenderer;
 import com.intellij.ui.SearchTextField;
@@ -100,18 +97,6 @@
   private SearchTextField textExpression;
   private JComboBox<FlutterLog.Level> logLevelComboBox;
 
-<<<<<<< HEAD
-  public FlutterLogFilterPanel(@NotNull OnFilterListener onFilterListener) {
-    this.onFilterListener = onFilterListener;
-
-    matchCaseCheckBox.addItemListener(e -> onFilterListener.onFilter(getCurrentFilterParam()));
-    regexCheckBox.addItemListener(e -> onFilterListener.onFilter(getCurrentFilterParam()));
-    final List<FlutterLog.Level> logLevels = Arrays.stream(FlutterLog.Level.values())
-      .collect(Collectors.toList());
-    logLevelComboBox.setModel(new CollectionComboBoxModel<>(logLevels));
-    logLevelComboBox.setSelectedItem(FlutterLog.Level.CONFIG);
-    logLevelComboBox.addActionListener(event -> onFilterListener.onFilter(getCurrentFilterParam()));
-=======
   public FlutterLogFilterPanel() {
     matchCaseCheckBox.addItemListener(e -> getFilterListener().onFilter(getCurrentFilterParam()));
     regexCheckBox.addItemListener(e -> getFilterListener().onFilter(getCurrentFilterParam()));
@@ -119,7 +104,6 @@
       .collect(Collectors.toList());
     logLevelComboBox.setModel(new CollectionComboBoxModel<>(logLevels));
     logLevelComboBox.addActionListener(event -> getFilterListener().onFilter(getCurrentFilterParam()));
->>>>>>> 01513daf
     logLevelComboBox.setRenderer(new ColoredListCellRenderer<FlutterLog.Level>() {
       @Override
       protected void customizeCellRenderer(@NotNull JList<? extends FlutterLog.Level> list,
@@ -127,7 +111,8 @@
                                            int index,
                                            boolean selected,
                                            boolean hasFocus) {
-        append(value.toDisplayString());
+        final String label = index == -1 && value == FlutterLog.Level.NONE ? "" : value.name().toLowerCase();
+        append(label);
       }
     });
   }
