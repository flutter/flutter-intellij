--- conflicted
+++ resolved
@@ -6,43 +6,28 @@
 
 package io.flutter.logging;
 
-<<<<<<< HEAD
-import com.google.gson.JsonObject;
-=======
+
 import com.google.common.annotations.VisibleForTesting;
-import com.google.gson.GsonBuilder;
-import com.google.gson.JsonElement;
-import com.google.gson.JsonParser;
-import com.google.gson.JsonSyntaxException;
->>>>>>> 5c7f2396
+import com.google.gson.*;
 import com.intellij.execution.ui.ConsoleView;
 import com.intellij.execution.ui.ConsoleViewContentType;
 import com.intellij.openapi.diagnostic.Logger;
 import com.intellij.openapi.util.text.StringUtil;
 import com.intellij.ui.SimpleTextAttributes;
 import com.intellij.util.concurrency.QueueProcessor;
-<<<<<<< HEAD
 import io.flutter.inspector.DiagnosticLevel;
 import io.flutter.inspector.DiagnosticsNode;
 import io.flutter.inspector.InspectorService;
-import io.flutter.run.daemon.FlutterApp;
-import io.flutter.vmService.ServiceExtensions;
 import io.flutter.vmService.VmServiceConsumers;
 import org.apache.commons.lang3.text.WordUtils;
-=======
-import io.flutter.vmService.VmServiceConsumers;
 import org.dartlang.vm.service.VmService;
 import org.dartlang.vm.service.consumer.GetObjectConsumer;
->>>>>>> 5c7f2396
 import org.dartlang.vm.service.element.*;
 import org.jetbrains.annotations.NotNull;
 import org.jetbrains.annotations.Nullable;
 
-<<<<<<< HEAD
+import java.util.Collections;
 import java.util.concurrent.CompletableFuture;
-=======
-import java.util.Collections;
->>>>>>> 5c7f2396
 import java.util.concurrent.CountDownLatch;
 import java.util.concurrent.TimeUnit;
 
@@ -51,27 +36,15 @@
  * console.
  */
 public class FlutterConsoleLogManager {
-<<<<<<< HEAD
   private static final Logger LOG = Logger.getInstance(FlutterConsoleLogManager.class);
 
-  private static final boolean SHOW_STRUCTURED_ERRORS = true;
-=======
-  public static final boolean SHOW_STRUCTURED_ERRORS = false;
->>>>>>> 5c7f2396
+  public static final boolean SHOW_STRUCTURED_ERRORS = true;
 
   private static final ConsoleViewContentType SUBTLE_CONTENT_TYPE =
     new ConsoleViewContentType("subtle", SimpleTextAttributes.GRAY_ATTRIBUTES.toTextAttributes());
 
-<<<<<<< HEAD
-  @NotNull final FlutterApp app;
-
   private static QueueProcessor<Runnable> queue;
   private CompletableFuture<InspectorService.ObjectGroup> objectGroup;
-
-  public FlutterConsoleLogManager(@NotNull FlutterApp app) {
-    this.app = app;
-=======
-  private static QueueProcessor<Runnable> queue;
 
   @NotNull final VmService service;
   @NotNull final ConsoleView console;
@@ -79,36 +52,14 @@
   public FlutterConsoleLogManager(@NotNull VmService service, @NotNull ConsoleView console) {
     this.service = service;
     this.console = console;
->>>>>>> 5c7f2396
 
     if (queue == null) {
       queue = QueueProcessor.createRunnableQueueProcessor();
     }
-<<<<<<< HEAD
-
-    if (SHOW_STRUCTURED_ERRORS) {
-      assert (app.getFlutterDebugProcess() != null);
-      assert (app.getVmService() != null);
-      objectGroup = InspectorService.createGroup(app, app.getFlutterDebugProcess(), app.getVmService(), "run-console-group");
-
-      // Calling this will override the default Flutter stdout error display.
-      app.hasServiceExtension(ServiceExtensions.toggleShowStructuredErrors.getExtension(), (present) -> {
-        if (present) {
-          app.callBooleanExtension(ServiceExtensions.toggleShowStructuredErrors.getExtension(), true);
-        }
-      });
-    }
-=======
->>>>>>> 5c7f2396
-  }
-
-  private DiagnosticsNode parseDiagnosticsNode(@NotNull JsonObject json) {
-    return new DiagnosticsNode(json, objectGroup, app, false, null);
   }
 
   public void handleFlutterErrorEvent(@NotNull Event event) {
     if (SHOW_STRUCTURED_ERRORS) {
-<<<<<<< HEAD
       queue.add(() -> {
         try {
           processFlutterErrorEvent(event);
@@ -124,9 +75,6 @@
    * Pretty print the error using the available console syling attributes.
    */
   private void processFlutterErrorEvent(@NotNull Event event) {
-    final ConsoleView console = app.getConsole();
-    assert console != null;
-
     final ExtensionData extensionData = event.getExtensionData();
     final DiagnosticsNode diagnosticsNode = parseDiagnosticsNode(extensionData.getJson().getAsJsonObject());
     final String description = diagnosticsNode.toString();
@@ -139,6 +87,11 @@
     for (DiagnosticsNode property : diagnosticsNode.getInlineProperties()) {
       printDiagnosticsNodeProperty(console, indent, property, null);
     }
+  }
+
+  private DiagnosticsNode parseDiagnosticsNode(@NotNull JsonObject json) {
+    // TODO(devoncarew): What are the implications of passing in null for the the app?
+    return new DiagnosticsNode(json, objectGroup, null, false, null);
   }
 
   private static final int COL_WIDTH = 102;
@@ -215,28 +168,18 @@
     else {
       final String leadingStr = StringUtil.repeat(" ", leading);
       return (leadingStr + result.replaceAll("\n", "\n" + leadingStr)).split("\n");
-=======
-      // TODO(devoncarew): Pretty print the error (using the available console syling attributes).
-      console.print(
-        event.getExtensionData().getJson().toString() + "\n",
-        new ConsoleViewContentType("subtle", SimpleTextAttributes.GRAY_ATTRIBUTES.toTextAttributes()));
->>>>>>> 5c7f2396
     }
   }
 
   public void handleLoggingEvent(@NotNull Event event) {
-<<<<<<< HEAD
     queue.add(() -> {
       try {
-        processEvent(event);
+        processLoggingEvent(event);
       }
       catch (Throwable t) {
         LOG.warn(t);
       }
     });
-=======
-    queue.add(() -> processLoggingEvent(event));
->>>>>>> 5c7f2396
   }
 
   @VisibleForTesting
