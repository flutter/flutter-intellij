--- conflicted
+++ resolved
@@ -55,13 +55,8 @@
       "version": "2022.1",
       "isUnitTestTarget": "true",
       "ideaProduct": "ideaIC",
-<<<<<<< HEAD
-      "ideaVersion": "221.4906.8",
-      "baseVersion": "LATEST-EAP-SNAPSHOT",
-=======
       "ideaVersion": "2022.1",
       "baseVersion": "221.5080.210",
->>>>>>> ca0966e7
       "dartPluginVersion": "221.5177",
       "sinceBuild": "221.5080.210",
       "untilBuild": "221.*"
