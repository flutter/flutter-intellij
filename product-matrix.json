{
  "list": [
    {
      "channel": "stable",
      "comments": "IntelliJ 2020.3.4, Android Studio 2020.3.1",
      "name": "Arctic Fox 2020.3.1",
      "version": "AF.3.1",
      "ideaProduct": "android-studio",
      "ideaVersion": "2020.3.1.5",
      "baseVersion": "203.6682.168",
      "dartPluginVersion": "203.6912",
      "sinceBuild": "203.6682.168",
      "untilBuild": "203.*"
    },
    {
      "channel": "stable",
      "comments": "IntelliJ 2021.1, Android Studio 2021.1.1",
      "name": "Bumblebee",
      "version": "AS.211",
      "ideaProduct": "android-studio",
      "ideaVersion": "2021.1.1.8",
      "baseVersion": "211.7628.21",
      "dartPluginVersion": "211.7727",
      "sinceBuild": "211.6432.7",
      "untilBuild": "211.7727"
    },
    {
      "channel": "stable",
      "comments": "IntelliJ 2021.2, Android Studio 2021.2 Beta",
      "name": "Chipmunk",
      "version": "AS.212",
      "ideaProduct": "android-studio",
      "ideaVersion": "2021.2.1.8",
      "baseVersion": "212.5457.46",
      "dartPluginVersion": "212.5486",
      "sinceBuild": "212.5457.46",
      "untilBuild": "212.5712.43"
    },
    {
      "channel": "stable",
      "comments": "IntelliJ 2021.3",
      "name": "2021.3",
      "version": "2021.3",
      "isUnitTestTarget": "true",
      "ideaProduct": "ideaIC",
      "ideaVersion": "2021.3.1.1",
      "baseVersion": "213.5744.223",
      "dartPluginVersion": "213.5744.122",
      "sinceBuild": "213.6461.79",
      "untilBuild": "213.*"
    },
    {
      "channel": "dev",
      "comments": "Android Studio 2021.3 Canary",
      "name": "Dolphin",
      "version": "AS.213",
      "isUnitTestTarget": "true",
      "ideaProduct": "android-studio",
      "ideaVersion": "2021.3.1.1",
      "baseVersion": "213.5744.223",
      "dartPluginVersion": "213.5744.122",
      "sinceBuild": "213.5744.223",
      "untilBuild": "213.5744.223"
<<<<<<< HEAD
=======
    },
    {
      "channel": "dev",
      "comments": "IntelliJ 2022.1",
      "name": "2022.1",
      "version": "2022.1",
      "ideaProduct": "ideaIC",
      "ideaVersion": "221.3427.89",
      "baseVersion": "221.3427.89",
      "dartPluginVersion": "221.3427.93",
      "sinceBuild": "221.3427.89",
      "untilBuild": "221.*"
>>>>>>> 49e193a2
    }
  ]
}<|MERGE_RESOLUTION|>--- conflicted
+++ resolved
@@ -61,21 +61,6 @@
       "dartPluginVersion": "213.5744.122",
       "sinceBuild": "213.5744.223",
       "untilBuild": "213.5744.223"
-<<<<<<< HEAD
-=======
-    },
-    {
-      "channel": "dev",
-      "comments": "IntelliJ 2022.1",
-      "name": "2022.1",
-      "version": "2022.1",
-      "ideaProduct": "ideaIC",
-      "ideaVersion": "221.3427.89",
-      "baseVersion": "221.3427.89",
-      "dartPluginVersion": "221.3427.93",
-      "sinceBuild": "221.3427.89",
-      "untilBuild": "221.*"
->>>>>>> 49e193a2
     }
   ]
 }