--- conflicted
+++ resolved
@@ -71,13 +71,8 @@
       "ideaProduct": "ideaIC",
       "ideaVersion": "2023.2",
       "baseVersion": "LATEST-EAP-SNAPSHOT",
-<<<<<<< HEAD
-      "dartPluginVersion": "232.8453.111",
-      "sinceBuild": "232.8453.116",
-=======
       "dartPluginVersion": "232.6095.10",
       "sinceBuild": "232.6095.10",
->>>>>>> 0dda70bd
       "untilBuild": "232.*"
     }
   ]
